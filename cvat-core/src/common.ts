// Copyright (C) 2019-2022 Intel Corporation
// Copyright (C) 2022-2023s CVAT.ai Corporation
//
// SPDX-License-Identifier: MIT

import { ArgumentError } from './exceptions';

export function isBoolean(value): boolean {
    return typeof value === 'boolean';
}

export function isInteger(value): boolean {
    return typeof value === 'number' && Number.isInteger(value);
}

export function isEmail(value): boolean {
    return typeof value === 'string' && RegExp(/^[^\s@]+@[^\s@]+\.[^\s@]+$/).test(value);
}

// Called with specific Enum context
export function isEnum(value): boolean {
    for (const key in this) {
        if (Object.prototype.hasOwnProperty.call(this, key)) {
            if (this[key] === value) {
                return true;
            }
        }
    }

    return false;
}

export function isString(value): boolean {
    return typeof value === 'string';
}

export function checkFilter(filter, fields): void {
    for (const prop in filter) {
        if (Object.prototype.hasOwnProperty.call(filter, prop)) {
            if (!(prop in fields)) {
                throw new ArgumentError(`Unsupported filter property has been received: "${prop}"`);
            } else if (!fields[prop](filter[prop])) {
                throw new ArgumentError(`Received filter property "${prop}" does not satisfy API`);
            }
        }
    }
}

export function checkExclusiveFields(obj, exclusive, ignore): void {
    const fields = {
        exclusive: [],
        other: [],
    };
    for (const field in obj) {
        if (!(ignore.includes(field))) {
            if (exclusive.includes(field)) {
                if (fields.other.length || fields.exclusive.length) {
                    throw new ArgumentError(`Do not use the filter field "${field}" with others`);
                }
                fields.exclusive.push(field);
            } else {
                fields.other.push(field);
            }
        }
    }
}

export function checkObjectType(name, value, type, instance?): boolean {
    if (type) {
        if (typeof value !== type) {
            // specific case for integers which aren't native type in JS
            if (type === 'integer' && Number.isInteger(value)) {
                return true;
            }

            throw new ArgumentError(`"${name}" is expected to be "${type}", but "${typeof value}" has been got.`);
        }
    } else if (instance) {
        if (!(value instanceof instance)) {
            if (value !== undefined) {
                throw new ArgumentError(
                    `"${name}" is expected to be ${instance.name}, but ` +
                        `"${value.constructor.name}" has been got`,
                );
            }

            throw new ArgumentError(`"${name}" is expected to be ${instance.name}, but "undefined" has been got.`);
        }
    }

    return true;
}

export class FieldUpdateTrigger {
    #updatedFlags: Record<string, boolean> = {};

    reset(): void {
        this.#updatedFlags = {};
    }

    update(name: string): void {
        this.#updatedFlags[name] = true;
    }

    getUpdated(data: object, propMap: Record<string, string> = {}): Record<string, unknown> {
        const result = {};
        for (const updatedField of Object.keys(this.#updatedFlags)) {
            result[propMap[updatedField] || updatedField] = data[updatedField];
        }
        return result;
    }
}

export function clamp(value: number, min: number, max: number): number {
    return Math.min(Math.max(value, min), max);
}

<<<<<<< HEAD
export function camelToSnakeCase(str: string): string {
    return str.replace(/[A-Z]/g, (letter: string) => `_${letter.toLowerCase()}`);
}

export function filterFieldsToSnakeCase(filter: Record<string, string>, keysToSnake: string[]): Record<string, string> {
    const searchParams:Record<string, string> = {};
    for (const key of Object.keys(filter)) {
        if (!keysToSnake.includes(key)) {
            searchParams[key] = filter[key];
        }
    }
    const filtersGroup = [];
    for (const key of keysToSnake) {
        if (filter[key]) {
            filtersGroup.push({ '==': [{ var: camelToSnakeCase(key) }, filter[key]] });
        }
    }

    if (searchParams.filter) {
        const parsed = JSON.parse(searchParams.filter);
        searchParams.filter = JSON.stringify({ and: [parsed, ...filtersGroup] });
    } else {
        searchParams.filter = JSON.stringify({ and: [...filtersGroup] });
    }
    return searchParams;
=======
export function isResourceURL(url: string): boolean {
    return /\/([0-9]+)$/.test(url);
>>>>>>> ed3dbe8f
}<|MERGE_RESOLUTION|>--- conflicted
+++ resolved
@@ -115,7 +115,6 @@
     return Math.min(Math.max(value, min), max);
 }
 
-<<<<<<< HEAD
 export function camelToSnakeCase(str: string): string {
     return str.replace(/[A-Z]/g, (letter: string) => `_${letter.toLowerCase()}`);
 }
@@ -141,8 +140,7 @@
         searchParams.filter = JSON.stringify({ and: [...filtersGroup] });
     }
     return searchParams;
-=======
+
 export function isResourceURL(url: string): boolean {
     return /\/([0-9]+)$/.test(url);
->>>>>>> ed3dbe8f
 }