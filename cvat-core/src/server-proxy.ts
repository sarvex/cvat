// Copyright (C) 2019-2022 Intel Corporation
// Copyright (C) 2022-2023 CVAT.ai Corporation
//
// SPDX-License-Identifier: MIT

import FormData from 'form-data';
import store from 'store';
import Axios, { AxiosError, AxiosResponse } from 'axios';
import * as tus from 'tus-js-client';
import {
    SerializedLabel, SerializedAnnotationFormats, ProjectsFilter,
    SerializedProject, SerializedTask, TasksFilter, SerializedUser,
    SerializedAbout, SerializedRemoteFile, SerializedUserAgreement,
    SerializedRegister, JobsFilter, SerializedJob, SerializedGuide, SerializedAsset,
} from 'server-response-types';
import { SerializedQualityReportData } from 'quality-report';
import { SerializedQualitySettingsData } from 'quality-settings';
import { Storage } from './storage';
import { StorageLocation, WebhookSourceType } from './enums';
import { isEmail, isResourceURL } from './common';
import config from './config';
import DownloadWorker from './download.worker';
import { ServerError } from './exceptions';
import { FunctionsResponseBody } from './server-response-types';
import { SerializedQualityConflictData } from './quality-conflict';

type Params = {
    org: number | string,
    use_default_location?: boolean,
    location?: StorageLocation,
    cloud_storage_id?: number,
    format?: string,
    filename?: string,
    action?: string,
};

function enableOrganization(): { org: string } {
    return { org: config.organization.organizationSlug || '' };
}

function configureStorage(storage: Storage, useDefaultLocation = false): Partial<Params> {
    return {
        use_default_location: useDefaultLocation,
        ...(!useDefaultLocation ? {
            location: storage.location,
            ...(storage.cloudStorageId ? {
                cloud_storage_id: storage.cloudStorageId,
            } : {}),
        } : {}),
    };
}

function fetchAll(url, filter = {}): Promise<any> {
    const pageSize = 500;
    const result = {
        count: 0,
        results: [],
    };
    return new Promise((resolve, reject) => {
        Axios.get(url, {
            params: {
                ...filter,
                page_size: pageSize,
                page: 1,
            },
        }).then((initialData) => {
            const { count, results } = initialData.data;
            result.results = result.results.concat(results);
            result.count = result.results.length;

            if (count <= pageSize) {
                resolve(result);
                return;
            }

            const pages = Math.ceil(count / pageSize);
            const promises = Array(pages).fill(0).map((_: number, i: number) => {
                if (i) {
                    return Axios.get(url, {
                        params: {
                            ...filter,
                            page_size: pageSize,
                            page: i + 1,
                        },
                    });
                }

                return Promise.resolve(null);
            });

            Promise.all(promises).then((responses: AxiosResponse<any, any>[]) => {
                responses.forEach((resp) => {
                    if (resp) {
                        result.results = result.results.concat(resp.data.results);
                    }
                });

                // removing possible dublicates
                const obj = result.results.reduce((acc: Record<string, any>, item: any) => {
                    acc[item.id] = item;
                    return acc;
                }, {});

                result.results = Object.values(obj);
                result.count = result.results.length;

                resolve(result);
            }).catch((error) => reject(error));
        }).catch((error) => reject(error));
    });
}

async function chunkUpload(file: File, uploadConfig) {
    const params = enableOrganization();
    const {
        endpoint, chunkSize, totalSize, onUpdate, metadata,
    } = uploadConfig;
    const { totalSentSize } = uploadConfig;
    const uploadResult = { totalSentSize };
    return new Promise((resolve, reject) => {
        const upload = new tus.Upload(file, {
            endpoint,
            metadata: {
                filename: file.name,
                filetype: file.type,
                ...metadata,
            },
            headers: {
                Authorization: Axios.defaults.headers.common.Authorization,
            },
            chunkSize,
            retryDelays: null,
            onError(error) {
                reject(error);
            },
            onBeforeRequest(req) {
                const xhr = req.getUnderlyingObject();
                const { org } = params;
                req.setHeader('X-Organization', org);
                xhr.withCredentials = true;
            },
            onProgress(bytesUploaded) {
                if (onUpdate && Number.isInteger(totalSentSize) && Number.isInteger(totalSize)) {
                    const currentUploadedSize = totalSentSize + bytesUploaded;
                    const percentage = currentUploadedSize / totalSize;
                    onUpdate(percentage);
                }
            },
            onAfterResponse(request, response) {
                const uploadFilename = response.getHeader('Upload-Filename');
                if (uploadFilename) uploadResult.filename = uploadFilename;
            },
            onSuccess() {
                if (totalSentSize) uploadResult.totalSentSize += file.size;
                resolve(uploadResult);
            },
        });
        upload.start();
    });
}

function generateError(errorData: AxiosError<{ message?: string }>): ServerError {
    if (errorData.response) {
        if (errorData.response.data?.message) {
            return new ServerError(errorData.response.data?.message, errorData.response.status);
        }
        const message = `${errorData.message}. ${JSON.stringify(errorData.response.data || '')}.`;
        return new ServerError(message, errorData.response.status);
    }

    // Server is unavailable (no any response)
    const message = `${errorData.message}.`; // usually is "Error Network"
    return new ServerError(message, 0);
}

function prepareData(details) {
    const data = new FormData();
    for (const [key, value] of Object.entries(details)) {
        if (Array.isArray(value)) {
            value.forEach((element, idx) => {
                data.append(`${key}[${idx}]`, element);
            });
        } else {
            data.set(key, value);
        }
    }
    return data;
}

class WorkerWrappedAxios {
    constructor(requestInterseptor) {
        const worker = new DownloadWorker(requestInterseptor);
        const requests = {};
        let requestId = 0;

        worker.onmessage = (e) => {
            if (e.data.id in requests) {
                if (e.data.isSuccess) {
                    requests[e.data.id].resolve(e.data.responseData);
                } else {
                    requests[e.data.id].reject({
                        response: {
                            status: e.data.status,
                            data: e.data.responseData,
                        },
                    });
                }

                delete requests[e.data.id];
            }
        };

        worker.onerror = (e) => {
            if (e.data.id in requests) {
                requests[e.data.id].reject(e);
                delete requests[e.data.id];
            }
        };

        function getRequestId(): number {
            return requestId++;
        }

        async function get(url: string, requestConfig) {
            return new Promise((resolve, reject) => {
                const newRequestId = getRequestId();
                requests[newRequestId] = {
                    resolve,
                    reject,
                };
                worker.postMessage({
                    url,
                    config: requestConfig,
                    id: newRequestId,
                });
            });
        }

        Object.defineProperties(
            this,
            Object.freeze({
                get: {
                    value: get,
                    writable: false,
                },
            }),
        );
    }
}

Axios.defaults.withCredentials = true;
Axios.defaults.xsrfHeaderName = 'X-CSRFTOKEN';
Axios.defaults.xsrfCookieName = 'csrftoken';
const workerAxios = new WorkerWrappedAxios();
Axios.interceptors.request.use((reqConfig) => {
    if ('params' in reqConfig && 'org' in reqConfig.params) {
        return reqConfig;
    }

    const organization = enableOrganization();
    // for users when organization is unset
    // we are interested in getting all the users,
    // not only those who are not in any organization
    if (reqConfig.url.endsWith('/users') && !organization.org) {
        return reqConfig;
    }

    if (reqConfig.url.endsWith('/limits')) {
        return reqConfig;
    }

    if (isResourceURL(reqConfig.url)) {
        return reqConfig;
    }

    reqConfig.params = { ...organization, ...(reqConfig.params || {}) };
    return reqConfig;
});

Axios.interceptors.response.use((response) => {
    if (isResourceURL(response.config.url)) {
        const newOrg = response.data.organization;
        if (newOrg && config.organization.organizationID !== newOrg) {
            config?.onOrganizationChange(newOrg);
        }
    }

    return response;
});

let token = store.get('token');
if (token) {
    Axios.defaults.headers.common.Authorization = `Token ${token}`;
}

function setAuthData(response: AxiosResponse): void {
    if (response.headers['set-cookie']) {
        // Browser itself setup cookie and header is none
        // In NodeJS we need do it manually
        const cookies = response.headers['set-cookie'].join(';');
        Axios.defaults.headers.common.Cookie = cookies;
    }

    if (response.data.key) {
        token = response.data.key;
        store.set('token', token);
        Axios.defaults.headers.common.Authorization = `Token ${token}`;
    }
}

function removeAuthData(): void {
    Axios.defaults.headers.common.Authorization = '';
    store.remove('token');
    token = null;
}

async function about(): Promise<SerializedAbout> {
    const { backendAPI } = config;

    let response = null;
    try {
        response = await Axios.get(`${backendAPI}/server/about`);
    } catch (errorData) {
        throw generateError(errorData);
    }

    return response.data;
}

async function share(directoryArg: string): Promise<SerializedRemoteFile[]> {
    const { backendAPI } = config;

    let response = null;
    try {
        response = await Axios.get(`${backendAPI}/server/share`, {
            params: { directory: directoryArg },
        });
    } catch (errorData) {
        throw generateError(errorData);
    }

    return response.data;
}

async function formats(): Promise<SerializedAnnotationFormats> {
    const { backendAPI } = config;

    let response = null;
    try {
        response = await Axios.get(`${backendAPI}/server/annotation/formats`);
    } catch (errorData) {
        throw generateError(errorData);
    }

    return response.data;
}

async function userAgreements(): Promise<SerializedUserAgreement[]> {
    const { backendAPI } = config;
    let response = null;
    try {
        response = await Axios.get(`${backendAPI}/user-agreements`, {
            validateStatus: (status) => status === 200 || status === 404,
        });

        if (response.status === 200) {
            return response.data;
        }

        return [];
    } catch (errorData) {
        throw generateError(errorData);
    }
}

async function register(
    username: string,
    firstName: string,
    lastName: string,
    email: string,
    password: string,
    confirmations: Record<string, string>,
): Promise<SerializedRegister> {
    let response = null;
    try {
        response = await Axios.post(`${config.backendAPI}/auth/register`, {
            username,
            first_name: firstName,
            last_name: lastName,
            email,
            password1: password,
            password2: password,
            confirmations,
        });
        setAuthData(response);
    } catch (errorData) {
        throw generateError(errorData);
    }

    return response.data;
}

async function login(credential: string, password: string): Promise<void> {
    removeAuthData();
    let authenticationResponse = null;
    try {
        authenticationResponse = await Axios.post(`${config.backendAPI}/auth/login`, {
            [isEmail(credential) ? 'email' : 'username']: credential,
            password,
        });
    } catch (errorData) {
        throw generateError(errorData);
    }

    setAuthData(authenticationResponse);
}

async function logout(): Promise<void> {
    try {
        await Axios.post(`${config.backendAPI}/auth/logout`);
        removeAuthData();
    } catch (errorData) {
        throw generateError(errorData);
    }
}

async function changePassword(oldPassword: string, newPassword1: string, newPassword2: string): Promise<void> {
    try {
        await Axios.post(`${config.backendAPI}/auth/password/change`, {
            old_password: oldPassword,
            new_password1: newPassword1,
            new_password2: newPassword2,
        });
    } catch (errorData) {
        throw generateError(errorData);
    }
}

async function requestPasswordReset(email: string): Promise<void> {
    try {
        await Axios.post(`${config.backendAPI}/auth/password/reset`, {
            email,
        });
    } catch (errorData) {
        throw generateError(errorData);
    }
}

async function resetPassword(newPassword1: string, newPassword2: string, uid: string, _token: string): Promise<void> {
    try {
        await Axios.post(`${config.backendAPI}/auth/password/reset/confirm`, {
            new_password1: newPassword1,
            new_password2: newPassword2,
            uid,
            token: _token,
        });
    } catch (errorData) {
        throw generateError(errorData);
    }
}

async function getSelf(): Promise<SerializedUser> {
    const { backendAPI } = config;

    let response = null;
    try {
        response = await Axios.get(`${backendAPI}/users/self`);
    } catch (errorData) {
        throw generateError(errorData);
    }

    return response.data;
}

async function authorized(): Promise<boolean> {
    try {
        // In CVAT app we use two types of authentication
        // At first we check if authentication token is present
        // Request in getSelf will provide correct authentication cookies
        if (!store.get('token')) {
            removeAuthData();
            return false;
        }
        await getSelf();
    } catch (serverError) {
        if (serverError.code === 401) {
            removeAuthData();
            return false;
        }

        throw serverError;
    }

    return true;
}

async function healthCheck(
    maxRetries: number,
    checkPeriod: number,
    requestTimeout: number,
    progressCallback: (status: string) => void,
    attempt = 0,
): Promise<void> {
    const { backendAPI } = config;
    const url = `${backendAPI}/server/health/?format=json`;

    if (progressCallback) {
        progressCallback(`${attempt}/${attempt + maxRetries}`);
    }

    return Axios.get(url, {
        timeout: requestTimeout,
    })
        .then((response) => response.data)
        .catch((error) => {
            let isHealthy = true;
            let data;
            if (typeof error?.response?.data === 'object') {
                data = error.response.data;
                // Temporary workaround: ignore errors with media cache for debugging purposes only
                for (const checkName in data) {
                    if (Object.prototype.hasOwnProperty.call(data, checkName) &&
                        checkName !== 'Cache backend: media' &&
                        data[checkName] !== 'working') {
                        isHealthy = false;
                    }
                }
            } else {
                isHealthy = false;
            }

            if (!isHealthy && maxRetries > 0) {
                return new Promise((resolve) => setTimeout(resolve, checkPeriod))
                    .then(() => healthCheck(maxRetries - 1, checkPeriod,
                        requestTimeout, progressCallback, attempt + 1));
            }
            if (isHealthy) {
                return data;
            }
            throw generateError(error);
        });
}

async function serverRequest(url: string, data: object): Promise<any> {
    try {
        const res = await Axios(url, data);
        return res;
    } catch (errorData) {
        throw generateError(errorData);
    }
}

async function searchProjectNames(search: string, limit: number): Promise<SerializedProject[] & { count: number }> {
    const { backendAPI } = config;

    let response = null;
    try {
        response = await Axios.get(`${backendAPI}/projects`, {
            params: {
                names_only: true,
                page: 1,
                page_size: limit,
                search,
            },
        });
    } catch (errorData) {
        throw generateError(errorData);
    }

    response.data.results.count = response.data.count;
    return response.data.results;
}

async function getProjects(filter: ProjectsFilter = {}): Promise<SerializedProject[] & { count: number }> {
    const { backendAPI } = config;

    let response = null;
    try {
        if ('id' in filter) {
            response = await Axios.get(`${backendAPI}/projects/${filter.id}`);
            const results = [response.data];
            Object.defineProperty(results, 'count', {
                value: 1,
            });
            return results as SerializedProject[] & { count: number };
        }

        response = await Axios.get(`${backendAPI}/projects`, {
            params: {
                ...filter,
                page_size: 12,
            },
        });
    } catch (errorData) {
        throw generateError(errorData);
    }

    response.data.results.count = response.data.count;
    return response.data.results;
}

async function saveProject(id: number, projectData: Partial<SerializedProject>): Promise<SerializedProject> {
    const { backendAPI } = config;

    let response = null;
    try {
        response = await Axios.patch(`${backendAPI}/projects/${id}`, projectData);
    } catch (errorData) {
        throw generateError(errorData);
    }

    return response.data;
}

async function deleteProject(id: number): Promise<void> {
    const { backendAPI } = config;

    try {
        await Axios.delete(`${backendAPI}/projects/${id}`);
    } catch (errorData) {
        throw generateError(errorData);
    }
}

async function createProject(projectSpec: SerializedProject): Promise<SerializedProject> {
    const { backendAPI } = config;

    try {
        const response = await Axios.post(`${backendAPI}/projects`, projectSpec);
        return response.data;
    } catch (errorData) {
        throw generateError(errorData);
    }
}

async function getTasks(filter: TasksFilter = {}): Promise<SerializedTask[] & { count: number }> {
    const { backendAPI } = config;
    let response = null;
    try {
        if ('id' in filter) {
            response = await Axios.get(`${backendAPI}/tasks/${filter.id}`);
            const results = [response.data];
            Object.defineProperty(results, 'count', {
                value: 1,
            });
            return results as SerializedTask[] & { count: number };
        }

        response = await Axios.get(`${backendAPI}/tasks`, {
            params: {
                ...filter,
                page_size: 10,
            },
        });
    } catch (errorData) {
        throw generateError(errorData);
    }

    response.data.results.count = response.data.count;
    return response.data.results;
}

async function saveTask(id: number, taskData: Partial<SerializedTask>): Promise<SerializedTask> {
    const { backendAPI } = config;

    let response = null;
    try {
        response = await Axios.patch(`${backendAPI}/tasks/${id}`, taskData);
    } catch (errorData) {
        throw generateError(errorData);
    }

    return response.data;
}

async function deleteTask(id: number, organizationID: string | null = null): Promise<void> {
    const { backendAPI } = config;

    try {
        await Axios.delete(`${backendAPI}/tasks/${id}`, {
            params: {
                ...(organizationID ? { org: organizationID } : {}),
            },
        });
    } catch (errorData) {
        throw generateError(errorData);
    }
}

async function getLabels(filter: {
    job_id?: number,
    task_id?: number,
    project_id?: number,
}): Promise<{ results: SerializedLabel[] }> {
    const { backendAPI } = config;
    return fetchAll(`${backendAPI}/labels`, {
        ...filter,
        ...enableOrganization(),
    });
}

async function deleteLabel(id: number): Promise<void> {
    const { backendAPI } = config;
    try {
        await Axios.delete(`${backendAPI}/labels/${id}`);
    } catch (errorData) {
        throw generateError(errorData);
    }
}

async function updateLabel(id: number, body: SerializedLabel): Promise<SerializedLabel> {
    const { backendAPI } = config;
    let response = null;
    try {
        response = await Axios.patch(`${backendAPI}/labels/${id}`, body);
    } catch (errorData) {
        throw generateError(errorData);
    }

    return response.data;
}

function exportDataset(instanceType: 'projects' | 'jobs' | 'tasks') {
    return async function (
        id: number,
        format: string,
        saveImages: boolean,
        useDefaultSettings: boolean,
        targetStorage: Storage,
        name?: string,
    ) {
        const { backendAPI } = config;
        const baseURL = `${backendAPI}/${instanceType}/${id}/${saveImages ? 'dataset' : 'annotations'}`;
        const params: Params = {
            ...enableOrganization(),
            ...configureStorage(targetStorage, useDefaultSettings),
            ...(name ? { filename: name } : {}),
            format,
        };

        return new Promise<string | void>((resolve, reject) => {
            async function request() {
                Axios.get(baseURL, {
                    params,
                })
                    .then((response) => {
                        const isCloudStorage = targetStorage.location === StorageLocation.CLOUD_STORAGE;
                        const { status } = response;
                        if (status === 201) params.action = 'download';
                        if (status === 202 || (isCloudStorage && status === 201)) {
                            setTimeout(request, 3000);
                        } else if (status === 201) {
                            resolve(`${baseURL}?${new URLSearchParams(params).toString()}`);
                        } else if (isCloudStorage && status === 200) {
                            resolve();
                        }
                    })
                    .catch((errorData) => {
                        reject(generateError(errorData));
                    });
            }

            setTimeout(request);
        });
    };
}

async function importDataset(
    id: number,
    format: string,
    useDefaultLocation: boolean,
    sourceStorage: Storage,
    file: File | string,
    options: {
        convMaskToPoly: boolean,
        updateStatusCallback: (s: string, n: number) => void,
    },
): Promise<void> {
    const { backendAPI, origin } = config;
    const params: Params & { conv_mask_to_poly: boolean } = {
        ...enableOrganization(),
        ...configureStorage(sourceStorage, useDefaultLocation),
        format,
        filename: typeof file === 'string' ? file : file.name,
        conv_mask_to_poly: options.convMaskToPoly,
    };

    const url = `${backendAPI}/projects/${id}/dataset`;
    let rqId: string;

    async function wait() {
        return new Promise<void>((resolve, reject) => {
            async function requestStatus() {
                try {
                    const response = await Axios.get(url, {
                        params: { ...params, action: 'import_status', rq_id: rqId },
                    });
                    if (response.status === 202) {
                        if (response.data.message) {
                            options.updateStatusCallback(response.data.message, response.data.progress || 0);
                        }
                        setTimeout(requestStatus, 3000);
                    } else if (response.status === 201) {
                        resolve();
                    } else {
                        reject(generateError(response));
                    }
                } catch (error) {
                    reject(generateError(error));
                }
            }
            setTimeout(requestStatus, 2000);
        });
    }
    const isCloudStorage = sourceStorage.location === StorageLocation.CLOUD_STORAGE;

    if (isCloudStorage) {
        try {
            const response = await Axios.post(url,
                new FormData(), {
                    params,
                });
            rqId = response.data.rq_id;
        } catch (errorData) {
            throw generateError(errorData);
        }
    } else {
        const uploadConfig = {
            chunkSize: config.uploadChunkSize * 1024 * 1024,
            endpoint: `${origin}${backendAPI}/projects/${id}/dataset/`,
            totalSentSize: 0,
            totalSize: (file as File).size,
            onUpdate: (percentage) => {
                options.updateStatusCallback('The dataset is being uploaded to the server', percentage);
            },
        };

        try {
            await Axios.post(url,
                new FormData(), {
                    params,
                    headers: { 'Upload-Start': true },
                });
            await chunkUpload(file, uploadConfig);
            const response = await Axios.post(url,
                new FormData(), {
                    params,
                    headers: { 'Upload-Finish': true },
                });
            rqId = response.data.rq_id;
        } catch (errorData) {
            throw generateError(errorData);
        }
    }
    try {
        return await wait();
    } catch (errorData) {
        throw generateError(errorData);
    }
}

async function backupTask(id: number, targetStorage: Storage, useDefaultSettings: boolean, fileName?: string) {
    const { backendAPI } = config;
    const params: Params = {
        ...enableOrganization(),
        ...configureStorage(targetStorage, useDefaultSettings),
        ...(fileName ? { filename: fileName } : {}),
    };
    const url = `${backendAPI}/tasks/${id}/backup`;

    return new Promise<void | string>((resolve, reject) => {
        async function request() {
            try {
                const response = await Axios.get(url, {
                    params,
                });
                const isCloudStorage = targetStorage.location === StorageLocation.CLOUD_STORAGE;
                const { status } = response;
                if (status === 201) params.action = 'download';
                if (status === 202 || (isCloudStorage && status === 201)) {
                    setTimeout(request, 3000);
                } else if (status === 201) {
                    resolve(`${url}?${new URLSearchParams(params).toString()}`);
                } else if (isCloudStorage && status === 200) {
                    resolve();
                }
            } catch (errorData) {
                reject(generateError(errorData));
            }
        }

        setTimeout(request);
    });
}

async function restoreTask(storage: Storage, file: File | string) {
    const { backendAPI } = config;
    // keep current default params to 'freeze" them during this request
    const params: Params = {
        ...enableOrganization(),
        ...configureStorage(storage),
    };

    const url = `${backendAPI}/tasks/backup`;
    const taskData = new FormData();
    let response;

    async function wait() {
        return new Promise((resolve, reject) => {
            async function checkStatus() {
                try {
                    taskData.set('rq_id', response.data.rq_id);
                    response = await Axios.post(url, taskData, {
                        params,
                    });
                    if (response.status === 202) {
                        setTimeout(checkStatus, 3000);
                    } else {
                        // to be able to get the task after it was created, pass frozen params
                        const importedTask = await getTasks({ id: response.data.id, ...params });
                        resolve(importedTask[0]);
                    }
                } catch (errorData) {
                    reject(generateError(errorData));
                }
            }
            setTimeout(checkStatus);
        });
    }
    const isCloudStorage = storage.location === StorageLocation.CLOUD_STORAGE;

    if (isCloudStorage) {
        params.filename = file as string;
        response = await Axios.post(url,
            new FormData(), {
                params,
            });
    } else {
        const uploadConfig = {
            chunkSize: config.uploadChunkSize * 1024 * 1024,
            endpoint: `${origin}${backendAPI}/tasks/backup/`,
            totalSentSize: 0,
            totalSize: (file as File).size,
        };
        await Axios.post(url,
            new FormData(), {
                params,
                headers: { 'Upload-Start': true },
            });
        const { filename } = await chunkUpload(file, uploadConfig);
        response = await Axios.post(url,
            new FormData(), {
                params: { ...params, filename },
                headers: { 'Upload-Finish': true },
            });
    }
    return wait();
}

async function backupProject(
    id: number,
    targetStorage: Storage,
    useDefaultSettings: boolean,
    fileName?: string,
) {
    const { backendAPI } = config;
    // keep current default params to 'freeze" them during this request
    const params: Params = {
        ...enableOrganization(),
        ...configureStorage(targetStorage, useDefaultSettings),
        ...(fileName ? { filename: fileName } : {}),
    };

    const url = `${backendAPI}/projects/${id}/backup`;

    return new Promise<void | string>((resolve, reject) => {
        async function request() {
            try {
                const response = await Axios.get(url, {
                    params,
                });
                const isCloudStorage = targetStorage.location === StorageLocation.CLOUD_STORAGE;
                const { status } = response;
                if (status === 201) params.action = 'download';
                if (status === 202 || (isCloudStorage && status === 201)) {
                    setTimeout(request, 3000);
                } else if (status === 201) {
                    resolve(`${url}?${new URLSearchParams(params).toString()}`);
                } else if (isCloudStorage && status === 200) {
                    resolve();
                }
            } catch (errorData) {
                reject(generateError(errorData));
            }
        }

        setTimeout(request);
    });
}

async function restoreProject(storage: Storage, file: File | string) {
    const { backendAPI } = config;
    // keep current default params to 'freeze" them during this request
    const params: Params = {
        ...enableOrganization(),
        ...configureStorage(storage),
    };

    const url = `${backendAPI}/projects/backup`;
    const projectData = new FormData();
    let response;

    async function wait() {
        return new Promise((resolve, reject) => {
            async function request() {
                try {
                    projectData.set('rq_id', response.data.rq_id);
                    response = await Axios.post(`${backendAPI}/projects/backup`, projectData, {
                        params,
                    });
                    if (response.status === 202) {
                        setTimeout(request, 3000);
                    } else {
                        // to be able to get the task after it was created, pass frozen params
                        const restoredProject = await getProjects({ id: response.data.id, ...params });
                        resolve(restoredProject[0]);
                    }
                } catch (errorData) {
                    reject(generateError(errorData));
                }
            }

            setTimeout(request);
        });
    }

    const isCloudStorage = storage.location === StorageLocation.CLOUD_STORAGE;

    if (isCloudStorage) {
        params.filename = file;
        response = await Axios.post(url,
            new FormData(), {
                params,
            });
    } else {
        const uploadConfig = {
            chunkSize: config.uploadChunkSize * 1024 * 1024,
            endpoint: `${origin}${backendAPI}/projects/backup/`,
            totalSentSize: 0,
            totalSize: (file as File).size,
        };
        await Axios.post(url,
            new FormData(), {
                params,
                headers: { 'Upload-Start': true },
            });
        const { filename } = await chunkUpload(file, uploadConfig);
        response = await Axios.post(url,
            new FormData(), {
                params: { ...params, filename },
                headers: { 'Upload-Finish': true },
            });
    }
    return wait();
}

async function createTask(taskSpec, taskDataSpec, onUpdate) {
    const { backendAPI, origin } = config;
    // keep current default params to 'freeze" them during this request
    const params = enableOrganization();

    async function wait(id) {
        return new Promise((resolve, reject) => {
            async function checkStatus() {
                try {
                    const response = await Axios.get(`${backendAPI}/tasks/${id}/status`, { params });
                    if (['Queued', 'Started'].includes(response.data.state)) {
                        if (response.data.message !== '') {
                            onUpdate(response.data.message, response.data.progress || 0);
                        }
                        setTimeout(checkStatus, 1000);
                    } else if (response.data.state === 'Finished') {
                        resolve();
                    } else if (response.data.state === 'Failed') {
                        // If request has been successful, but task hasn't been created
                        // Then passed data is wrong and we can pass code 400
                        const message = `
                            Could not create the task on the server. ${response.data.message}.
                        `;
                        reject(new ServerError(message, 400));
                    } else {
                        // If server has another status, it is unexpected
                        // Therefore it is server error and we can pass code 500
                        reject(
                            new ServerError(
                                `Unknown task state has been received: ${response.data.state}`,
                                500,
                            ),
                        );
                    }
                } catch (errorData) {
                    reject(generateError(errorData));
                }
            }

            setTimeout(checkStatus, 1000);
        });
    }

    const chunkSize = config.uploadChunkSize * 1024 * 1024;
    const clientFiles = taskDataSpec.client_files;
    const chunkFiles = [];
    const bulkFiles = [];
    let totalSize = 0;
    let totalSentSize = 0;
    for (const file of clientFiles) {
        if (file.size > chunkSize) {
            chunkFiles.push(file);
        } else {
            bulkFiles.push(file);
        }
        totalSize += file.size;
    }
    delete taskDataSpec.client_files;

    const taskData = new FormData();
    for (const [key, value] of Object.entries(taskDataSpec)) {
        if (Array.isArray(value)) {
            value.forEach((element, idx) => {
                taskData.append(`${key}[${idx}]`, element);
            });
        } else {
            taskData.set(key, value);
        }
    }

    let response = null;

    onUpdate('The task is being created on the server..', null);
    try {
        response = await Axios.post(`${backendAPI}/tasks`, taskSpec, {
            params,
        });
    } catch (errorData) {
        throw generateError(errorData);
    }

    onUpdate('The data are being uploaded to the server..', null);

    async function bulkUpload(taskId, files) {
        const fileBulks = files.reduce((fileGroups, file) => {
            const lastBulk = fileGroups[fileGroups.length - 1];
            if (chunkSize - lastBulk.size >= file.size) {
                lastBulk.files.push(file);
                lastBulk.size += file.size;
            } else {
                fileGroups.push({ files: [file], size: file.size });
            }
            return fileGroups;
        }, [{ files: [], size: 0 }]);
        const totalBulks = fileBulks.length;
        let currentChunkNumber = 0;
        while (currentChunkNumber < totalBulks) {
            for (const [idx, element] of fileBulks[currentChunkNumber].files.entries()) {
                taskData.append(`client_files[${idx}]`, element);
            }
            const percentage = totalSentSize / totalSize;
            onUpdate('The data are being uploaded to the server', percentage);
            await Axios.post(`${backendAPI}/tasks/${taskId}/data`, taskData, {
                ...params,
                headers: { 'Upload-Multiple': true },
            });
            for (let i = 0; i < fileBulks[currentChunkNumber].files.length; i++) {
                taskData.delete(`client_files[${i}]`);
            }
            totalSentSize += fileBulks[currentChunkNumber].size;
            currentChunkNumber++;
        }
    }

    try {
        await Axios.post(`${backendAPI}/tasks/${response.data.id}/data`,
            taskData, {
                ...params,
                headers: { 'Upload-Start': true },
            });
        const uploadConfig = {
            endpoint: `${origin}${backendAPI}/tasks/${response.data.id}/data/`,
            onUpdate: (percentage) => {
                onUpdate('The data are being uploaded to the server', percentage);
            },
            chunkSize,
            totalSize,
            totalSentSize,
        };
        for (const file of chunkFiles) {
            uploadConfig.totalSentSize += await chunkUpload(file, uploadConfig);
        }
        if (bulkFiles.length > 0) {
            await bulkUpload(response.data.id, bulkFiles);
        }
        await Axios.post(`${backendAPI}/tasks/${response.data.id}/data`,
            taskData, {
                ...params,
                headers: { 'Upload-Finish': true },
            });
    } catch (errorData) {
        try {
            await deleteTask(response.data.id, params.org || null);
        } catch (_) {
            // ignore
        }
        throw generateError(errorData);
    }

    try {
        await wait(response.data.id);
    } catch (createException) {
        await deleteTask(response.data.id, params.org || null);
        throw createException;
    }

    // to be able to get the task after it was created, pass frozen params
    const createdTask = await getTasks({ id: response.data.id, ...params });
    return createdTask[0];
}

async function getJobs(
    filter: JobsFilter = {},
    aggregate = false,
): Promise<{ results: SerializedJob[], count: number }> {
    const { backendAPI } = config;
    const id = filter.id || null;

    let response = null;
    try {
        if (id !== null) {
            response = await Axios.get(`${backendAPI}/jobs/${id}`);
            return ({
                results: [response.data],
                count: 1,
            });
        }

        if (aggregate) {
            return await fetchAll(`${backendAPI}/jobs`, {
                ...filter,
                ...enableOrganization(),
            });
        }

        response = await Axios.get(`${backendAPI}/jobs`, {
            params: {
                ...filter,
                page_size: 12,
            },
        });
    } catch (errorData) {
        throw generateError(errorData);
    }

    return response.data;
}

async function getIssues(filter) {
    const { backendAPI } = config;

    let response = null;
    try {
        const organization = enableOrganization();
        response = await fetchAll(`${backendAPI}/issues`, {
            ...filter,
            ...organization,
        });

        if (filter.job_id) {
            const commentsResponse = await fetchAll(`${backendAPI}/comments`, {
                ...filter,
                ...organization,
            });

            const issuesById = response.results.reduce((acc, val: { id: number }) => {
                acc[val.id] = val;
                return acc;
            }, {});

            const commentsByIssue = commentsResponse.results.reduce((acc, val) => {
                acc[val.issue] = acc[val.issue] || [];
                acc[val.issue].push(val);
                return acc;
            }, {});

            for (const issue of Object.keys(commentsByIssue)) {
                commentsByIssue[issue].sort((a, b) => a.id - b.id);
                issuesById[issue].comments = commentsByIssue[issue];
            }
        }
    } catch (errorData) {
        throw generateError(errorData);
    }

    return response.results;
}

async function createComment(data) {
    const { backendAPI } = config;

    let response = null;
    try {
        response = await Axios.post(`${backendAPI}/comments`, data);
    } catch (errorData) {
        throw generateError(errorData);
    }

    return response.data;
}

async function createIssue(data) {
    const { backendAPI } = config;

    let response = null;
    try {
        const organization = enableOrganization();
        response = await Axios.post(`${backendAPI}/issues`, data, {
            params: { ...organization },
        });

        const commentsResponse = await fetchAll(`${backendAPI}/comments`, {
            issue_id: response.data.id,
            ...organization,
        });

        response.data.comments = commentsResponse.results;
    } catch (errorData) {
        throw generateError(errorData);
    }

    return response.data;
}

async function updateIssue(issueID, data) {
    const { backendAPI } = config;

    let response = null;
    try {
        response = await Axios.patch(`${backendAPI}/issues/${issueID}`, data);
    } catch (errorData) {
        throw generateError(errorData);
    }

    return response.data;
}

async function deleteIssue(issueID: number): Promise<void> {
    const { backendAPI } = config;

    try {
        await Axios.delete(`${backendAPI}/issues/${issueID}`);
    } catch (errorData) {
        throw generateError(errorData);
    }
}

async function saveJob(id: number, jobData: Partial<SerializedJob>): Promise<SerializedJob> {
    const { backendAPI } = config;

    let response = null;
    try {
        response = await Axios.patch(`${backendAPI}/jobs/${id}`, jobData);
    } catch (errorData) {
        throw generateError(errorData);
    }

    return response.data;
}

async function createJob(jobData: Partial<SerializedJob>): Promise<SerializedJob> {
    const { backendAPI } = config;

    let response = null;
    try {
        response = await Axios.post(`${backendAPI}/jobs`, jobData);
    } catch (errorData) {
        throw generateError(errorData);
    }

    return response.data;
}

async function deleteJob(jobID: number): Promise<void> {
    const { backendAPI } = config;

    try {
        await Axios.delete(`${backendAPI}/jobs/${jobID}`, {
            params: {
                ...enableOrganization(),
            },
        });
    } catch (errorData) {
        throw generateError(errorData);
    }
}

async function getUsers(filter = { page_size: 'all' }) {
    const { backendAPI } = config;

    let response = null;
    try {
        response = await Axios.get(`${backendAPI}/users`, {
            params: {
                ...filter,
            },
        });
    } catch (errorData) {
        throw generateError(errorData);
    }

    return response.data.results;
}

function getPreview(instance: 'projects' | 'tasks' | 'jobs' | 'cloudstorages') {
    return async function (id: number) {
        const { backendAPI } = config;

        let response = null;
        try {
            const url = `${backendAPI}/${instance}/${id}/preview`;
            response = await Axios.get(url, {
                responseType: 'blob',
            });
        } catch (errorData) {
            const code = errorData.response ? errorData.response.status : errorData.code;
            throw new ServerError(`Could not get preview for "${instance}/${id}"`, code);
        }

        return (response.status === 200) ? response.data : '';
    };
}

async function getImageContext(jid, frame) {
    const { backendAPI } = config;

    let response = null;
    try {
        response = await Axios.get(`${backendAPI}/jobs/${jid}/data`, {
            params: {
                quality: 'original',
                type: 'context_image',
                number: frame,
            },
            responseType: 'arraybuffer',
        });
    } catch (errorData) {
        throw generateError(errorData);
    }

    return response.data;
}

async function getData(tid, jid, chunk) {
    const { backendAPI } = config;

    const url = jid === null ? `tasks/${tid}/data` : `jobs/${jid}/data`;

    let response = null;
    try {
        response = await workerAxios.get(`${backendAPI}/${url}`, {
            params: {
                ...enableOrganization(),
                quality: 'compressed',
                type: 'chunk',
                number: chunk,
            },
            responseType: 'arraybuffer',
        });
    } catch (errorData) {
        throw generateError({
            message: '',
            response: {
                ...errorData.response,
                data: String.fromCharCode.apply(null, new Uint8Array(errorData.response.data)),
            },
        });
    }

    return response;
}

export interface RawFramesMetaData {
    chunk_size: number;
    deleted_frames: number[];
    included_frames: number[];
    frame_filter: string;
    frames: {
        width: number;
        height: number;
        name: string;
        related_files: number;
    }[];
    image_quality: number;
    size: number;
    start_frame: number;
    stop_frame: number;
}

async function getMeta(session, jid): Promise<RawFramesMetaData> {
    const { backendAPI } = config;

    let response = null;
    try {
        response = await Axios.get(`${backendAPI}/${session}s/${jid}/data/meta`);
    } catch (errorData) {
        throw generateError(errorData);
    }

    return response.data;
}

async function saveMeta(session, jid, meta) {
    const { backendAPI } = config;

    let response = null;
    try {
        response = await Axios.patch(`${backendAPI}/${session}s/${jid}/data/meta`, meta);
    } catch (errorData) {
        throw generateError(errorData);
    }

    return response.data;
}

// Session is 'task' or 'job'
async function getAnnotations(session, id) {
    const { backendAPI } = config;

    let response = null;
    try {
        response = await Axios.get(`${backendAPI}/${session}s/${id}/annotations`);
    } catch (errorData) {
        throw generateError(errorData);
    }
    return response.data;
}

async function getFunctions(): Promise<FunctionsResponseBody> {
    const { backendAPI } = config;

    try {
        const response = await fetchAll(`${backendAPI}/functions`);
        return response;
    } catch (errorData) {
        if (errorData.response.status === 404) {
            return {
                results: [],
                count: 0,
            };
        }
        throw generateError(errorData);
    }
}

async function getFunctionPreview(modelID) {
    const { backendAPI } = config;

    let response = null;
    try {
        const url = `${backendAPI}/functions/${modelID}/preview`;
        response = await Axios.get(url, {
            responseType: 'blob',
        });
    } catch (errorData) {
        const code = errorData.response ? errorData.response.status : errorData.code;
        throw new ServerError(`Could not get preview for the model ${modelID} from the server`, code);
    }

    return response.data;
}

async function getFunctionProviders() {
    const { backendAPI } = config;

    try {
        const response = await Axios.get(`${backendAPI}/functions/info`);
        return response.data;
    } catch (errorData) {
        if (errorData.response.status === 404) {
            return [];
        }
        throw generateError(errorData);
    }
}

async function deleteFunction(functionId: number) {
    const { backendAPI } = config;

    try {
        await Axios.delete(`${backendAPI}/functions/${functionId}`);
    } catch (errorData) {
        throw generateError(errorData);
    }
}

// Session is 'task' or 'job'
async function updateAnnotations(session, id, data, action) {
    const { backendAPI } = config;
    const url = `${backendAPI}/${session}s/${id}/annotations`;
    const params = {};
    let method: string;

    if (action.toUpperCase() === 'PUT') {
        method = 'PUT';
    } else {
        method = 'PATCH';
        params.action = action;
    }

    let response = null;
    try {
        response = await Axios(url, { method, data, params });
    } catch (errorData) {
        throw generateError(errorData);
    }
    return response.data;
}

async function runFunctionRequest(body) {
    const { backendAPI } = config;

    try {
        const response = await Axios.post(`${backendAPI}/functions/requests/`, body);

        return response.data;
    } catch (errorData) {
        throw generateError(errorData);
    }
}

// Session is 'task' or 'job'
async function uploadAnnotations(
    session,
    id: number,
    format: string,
    useDefaultLocation: boolean,
    sourceStorage: Storage,
    file: File | string,
    options: { convMaskToPoly: boolean },
): Promise<void> {
    const { backendAPI, origin } = config;
    const params: Params & { conv_mask_to_poly: boolean } = {
        ...enableOrganization(),
        ...configureStorage(sourceStorage, useDefaultLocation),
        format,
        filename: typeof file === 'string' ? file : file.name,
        conv_mask_to_poly: options.convMaskToPoly,
    };
    let rqId: string;

    const url = `${backendAPI}/${session}s/${id}/annotations`;
    async function wait() {
        return new Promise<void>((resolve, reject) => {
            async function requestStatus() {
                try {
                    const response = await Axios.put(
                        url,
                        new FormData(),
                        {
                            params: { ...params, rq_id: rqId },
                        },
                    );
                    if (response.status === 202) {
                        setTimeout(requestStatus, 3000);
                    } else {
                        resolve();
                    }
                } catch (errorData) {
                    reject(generateError(errorData));
                }
            }
            setTimeout(requestStatus);
        });
    }
    const isCloudStorage = sourceStorage.location === StorageLocation.CLOUD_STORAGE;

    if (isCloudStorage) {
        try {
            const response = await Axios.post(url,
                new FormData(), {
                    params,
                });
            rqId = response.data.rq_id;
        } catch (errorData) {
            throw generateError(errorData);
        }
    } else {
        const chunkSize = config.uploadChunkSize * 1024 * 1024;
        const uploadConfig = {
            chunkSize,
            endpoint: `${origin}${backendAPI}/${session}s/${id}/annotations/`,
        };

        try {
            await Axios.post(url,
                new FormData(), {
                    params,
                    headers: { 'Upload-Start': true },
                });
            await chunkUpload(file, uploadConfig);
            const response = await Axios.post(url,
                new FormData(), {
                    params,
                    headers: { 'Upload-Finish': true },
                });
            rqId = response.data.rq_id;
        } catch (errorData) {
            throw generateError(errorData);
        }
    }
    try {
        return await wait();
    } catch (errorData) {
        throw generateError(errorData);
    }
}

async function getFunctionRequestStatus(requestID) {
    const { backendAPI } = config;

    try {
        const response = await Axios.get(`${backendAPI}/functions/requests/${requestID}`);
        return response.data;
    } catch (errorData) {
        throw generateError(errorData);
    }
}

async function cancelFunctionRequest(requestId: string): Promise<void> {
    const { backendAPI } = config;

    try {
        await Axios.delete(`${backendAPI}/functions/requests/${requestId}`);
    } catch (errorData) {
        throw generateError(errorData);
    }
}

async function createFunction(functionData: any) {
    const params = enableOrganization();
    const { backendAPI } = config;

    try {
        const response = await Axios.post(`${backendAPI}/functions`, functionData, {
            params,
        });
        return response.data;
    } catch (errorData) {
        throw generateError(errorData);
    }
}

async function saveEvents(events) {
    const { backendAPI } = config;

    try {
        await Axios.post(`${backendAPI}/events`, events);
    } catch (errorData) {
        throw generateError(errorData);
    }
}

async function callFunction(funId, body) {
    const { backendAPI } = config;

    try {
        const response = await Axios.post(`${backendAPI}/functions/${funId}/run`, body);
        return response.data;
    } catch (errorData) {
        throw generateError(errorData);
    }
}

async function getFunctionsRequests() {
    const { backendAPI } = config;

    try {
        const response = await Axios.get(`${backendAPI}/functions/requests/`);
        return response.data;
    } catch (errorData) {
        if (errorData.response.status === 404) {
            return [];
        }
        throw generateError(errorData);
    }
}

async function getLambdaFunctions() {
    const { backendAPI } = config;

    try {
        const response = await Axios.get(`${backendAPI}/lambda/functions`);
        return response.data;
    } catch (errorData) {
        if (errorData.response.status === 503) {
            return [];
        }
        throw generateError(errorData);
    }
}

async function runLambdaRequest(body) {
    const { backendAPI } = config;

    try {
        const response = await Axios.post(`${backendAPI}/lambda/requests`, body);

        return response.data;
    } catch (errorData) {
        throw generateError(errorData);
    }
}

async function callLambdaFunction(funId, body) {
    const { backendAPI } = config;

    try {
        const response = await Axios.post(`${backendAPI}/lambda/functions/${funId}`, body);

        return response.data;
    } catch (errorData) {
        throw generateError(errorData);
    }
}

async function getLambdaRequests() {
    const { backendAPI } = config;

    try {
        const response = await Axios.get(`${backendAPI}/lambda/requests`);
        return response.data;
    } catch (errorData) {
        throw generateError(errorData);
    }
}

async function getRequestStatus(requestID) {
    const { backendAPI } = config;

    try {
        const response = await Axios.get(`${backendAPI}/lambda/requests/${requestID}`);
        return response.data;
    } catch (errorData) {
        throw generateError(errorData);
    }
}

async function cancelLambdaRequest(requestId) {
    const { backendAPI } = config;

    try {
        await Axios.delete(`${backendAPI}/lambda/requests/${requestId}`);
    } catch (errorData) {
        throw generateError(errorData);
    }
}

async function installedApps() {
    const { backendAPI } = config;
    try {
        const response = await Axios.get(`${backendAPI}/server/plugins`);
        return response.data;
    } catch (errorData) {
        throw generateError(errorData);
    }
}

async function createCloudStorage(storageDetail) {
    const { backendAPI } = config;

    const storageDetailData = prepareData(storageDetail);
    try {
        const response = await Axios.post(`${backendAPI}/cloudstorages`, storageDetailData);
        return response.data;
    } catch (errorData) {
        throw generateError(errorData);
    }
}

async function updateCloudStorage(id, storageDetail) {
    const { backendAPI } = config;

    const storageDetailData = prepareData(storageDetail);
    try {
        await Axios.patch(`${backendAPI}/cloudstorages/${id}`, storageDetailData);
    } catch (errorData) {
        throw generateError(errorData);
    }
}

async function getCloudStorages(filter = {}) {
    const { backendAPI } = config;

    let response = null;
    try {
        response = await Axios.get(`${backendAPI}/cloudstorages`, {
            params: {
                ...filter,
                page_size: 12,
            },
        });
    } catch (errorData) {
        throw generateError(errorData);
    }

    response.data.results.count = response.data.count;
    return response.data.results;
}

async function getCloudStorageContent(id: number, path: string, nextToken?: string, manifestPath?: string):
Promise<{ content: SerializedRemoteFile[], next: string | null }> {
    const { backendAPI } = config;

    let response = null;
    try {
        const url = `${backendAPI}/cloudstorages/${id}/content-v2`;
        response = await Axios.get(url, {
            params: {
                prefix: path,
                ...(nextToken ? { next_token: nextToken } : {}),
                ...(manifestPath ? { manifest_path: manifestPath } : {}),
            },
        });
    } catch (errorData) {
        throw generateError(errorData);
    }

    return response.data;
}

async function getCloudStorageStatus(id) {
    const { backendAPI } = config;

    let response = null;
    try {
        const url = `${backendAPI}/cloudstorages/${id}/status`;
        response = await Axios.get(url);
    } catch (errorData) {
        throw generateError(errorData);
    }

    return response.data;
}

async function deleteCloudStorage(id) {
    const { backendAPI } = config;

    try {
        await Axios.delete(`${backendAPI}/cloudstorages/${id}`);
    } catch (errorData) {
        throw generateError(errorData);
    }
}

async function getOrganizations() {
    const { backendAPI } = config;

    let response = null;
    try {
        response = await fetchAll(`${backendAPI}/organizations`);
    } catch (errorData) {
        throw generateError(errorData);
    }

    return response.results;
}

async function createOrganization(data) {
    const { backendAPI } = config;

    let response = null;
    try {
        response = await Axios.post(`${backendAPI}/organizations`, data, {
            params: { org: '' },
        });
    } catch (errorData) {
        throw generateError(errorData);
    }

    return response.data;
}

async function updateOrganization(id, data) {
    const { backendAPI } = config;

    let response = null;
    try {
        response = await Axios.patch(`${backendAPI}/organizations/${id}`, data);
    } catch (errorData) {
        throw generateError(errorData);
    }

    return response.data;
}

async function deleteOrganization(id) {
    const { backendAPI } = config;

    try {
        await Axios.delete(`${backendAPI}/organizations/${id}`);
    } catch (errorData) {
        throw generateError(errorData);
    }
}

async function getOrganizationMembers(orgSlug, page, pageSize, filters = {}) {
    const { backendAPI } = config;

    let response = null;
    try {
        response = await Axios.get(`${backendAPI}/memberships`, {
            params: {
                ...filters,
                org: orgSlug,
                page,
                page_size: pageSize,
            },
        });
    } catch (errorData) {
        throw generateError(errorData);
    }

    return response.data;
}

async function inviteOrganizationMembers(orgId, data) {
    const { backendAPI } = config;
    try {
        await Axios.post(
            `${backendAPI}/invitations`,
            {
                ...data,
                organization: orgId,
            },
        );
    } catch (errorData) {
        throw generateError(errorData);
    }
}

async function updateOrganizationMembership(membershipId, data) {
    const { backendAPI } = config;
    let response = null;
    try {
        response = await Axios.patch(`${backendAPI}/memberships/${membershipId}`, data);
    } catch (errorData) {
        throw generateError(errorData);
    }

    return response.data;
}

async function deleteOrganizationMembership(membershipId) {
    const { backendAPI } = config;

    try {
        await Axios.delete(`${backendAPI}/memberships/${membershipId}`);
    } catch (errorData) {
        throw generateError(errorData);
    }
}

async function getMembershipInvitation(id) {
    const { backendAPI } = config;

    let response = null;
    try {
        response = await Axios.get(`${backendAPI}/invitations/${id}`);
        return response.data;
    } catch (errorData) {
        throw generateError(errorData);
    }
}

async function getWebhookDelivery(webhookID: number, deliveryID: number): Promise<any> {
    const params = enableOrganization();
    const { backendAPI } = config;

    try {
        const response = await Axios.get(`${backendAPI}/webhooks/${webhookID}/deliveries/${deliveryID}`, {
            params,
        });
        return response.data;
    } catch (errorData) {
        throw generateError(errorData);
    }
}

async function getWebhooks(filter, pageSize = 10): Promise<any> {
    const params = enableOrganization();
    const { backendAPI } = config;

    try {
        const response = await Axios.get(`${backendAPI}/webhooks`, {
            params: {
                ...params,
                ...filter,
                page_size: pageSize,
            },
        });

        response.data.results.count = response.data.count;
        return response.data.results;
    } catch (errorData) {
        throw generateError(errorData);
    }
}

async function createWebhook(webhookData: any): Promise<any> {
    const params = enableOrganization();
    const { backendAPI } = config;

    try {
        const response = await Axios.post(`${backendAPI}/webhooks`, webhookData, {
            params,
        });
        return response.data;
    } catch (errorData) {
        throw generateError(errorData);
    }
}

async function updateWebhook(webhookID: number, webhookData: any): Promise<any> {
    const params = enableOrganization();
    const { backendAPI } = config;

    try {
        const response = await Axios.patch(`${backendAPI}/webhooks/${webhookID}`, webhookData, {
            params,
        });
        return response.data;
    } catch (errorData) {
        throw generateError(errorData);
    }
}

async function deleteWebhook(webhookID: number): Promise<void> {
    const params = enableOrganization();
    const { backendAPI } = config;

    try {
        await Axios.delete(`${backendAPI}/webhooks/${webhookID}`, {
            params,
        });
    } catch (errorData) {
        throw generateError(errorData);
    }
}

async function pingWebhook(webhookID: number): Promise<any> {
    const params = enableOrganization();
    const { backendAPI } = config;

    async function waitPingDelivery(deliveryID: number): Promise<any> {
        return new Promise((resolve) => {
            async function checkStatus(): Promise<any> {
                const delivery = await getWebhookDelivery(webhookID, deliveryID);
                if (delivery.status_code) {
                    resolve(delivery);
                } else {
                    setTimeout(checkStatus, 1000);
                }
            }
            setTimeout(checkStatus, 1000);
        });
    }

    try {
        const response = await Axios.post(`${backendAPI}/webhooks/${webhookID}/ping`, {
            params,
        });

        const deliveryID = response.data.id;
        const delivery = await waitPingDelivery(deliveryID);
        return delivery;
    } catch (errorData) {
        throw generateError(errorData);
    }
}

async function receiveWebhookEvents(type: WebhookSourceType): Promise<string[]> {
    const { backendAPI } = config;

    try {
        const response = await Axios.get(`${backendAPI}/webhooks/events`, {
            params: {
                type,
            },
        });
        return response.data.events;
    } catch (errorData) {
        throw generateError(errorData);
    }
}

<<<<<<< HEAD
async function getQualityReports(filter): Promise<SerializedQualityReportData[]> {
    const { backendAPI } = config;

    try {
        const response = await Axios.get(`${backendAPI}/quality/reports`, {
            params: {
                ...filter,
            },
        });

        return response.data.results;
=======
async function getGuide(id: number): Promise<SerializedGuide> {
    const { backendAPI } = config;

    try {
        const response = await Axios.get(`${backendAPI}/guides/${id}`);
        return response.data;
>>>>>>> ea6c68f5
    } catch (errorData) {
        throw generateError(errorData);
    }
}

<<<<<<< HEAD
async function getQualityConflicts(filter): Promise<SerializedQualityConflictData[]> {
    const params = enableOrganization();
    const { backendAPI } = config;

    try {
        const response = await fetchAll(`${backendAPI}/quality/conflicts`, {
            ...params,
            ...filter,
        });

        return response.results;
=======
async function createGuide(data: Partial<SerializedGuide>): Promise<SerializedGuide> {
    const { backendAPI } = config;

    try {
        const response = await Axios.post(`${backendAPI}/guides`, data);
        return response.data;
>>>>>>> ea6c68f5
    } catch (errorData) {
        throw generateError(errorData);
    }
}

<<<<<<< HEAD
async function getQualitySettings(taskID: number): Promise<SerializedQualitySettingsData> {
    const { backendAPI } = config;

    try {
        const response = await Axios.get(`${backendAPI}/quality/settings`, {
            params: {
                task_id: taskID,
            },
        });

        return response.data.results[0];
=======
async function updateGuide(id: number, data: Partial<SerializedGuide>): Promise<SerializedGuide> {
    const { backendAPI } = config;

    try {
        const response = await Axios.patch(`${backendAPI}/guides/${id}`, data);
        return response.data;
>>>>>>> ea6c68f5
    } catch (errorData) {
        throw generateError(errorData);
    }
}

<<<<<<< HEAD
async function updateQualitySettings(
    settingsID: number,
    settingsData: SerializedQualitySettingsData,
): Promise<SerializedQualitySettingsData> {
    const params = enableOrganization();
    const { backendAPI } = config;

    try {
        const response = await Axios.patch(`${backendAPI}/quality/settings/${settingsID}`, settingsData, {
            params,
=======
async function createAsset(file: File, guideId: number): Promise<SerializedAsset> {
    const { backendAPI } = config;
    const form = new FormData();
    form.append('file', file);
    form.append('guide_id', guideId);

    try {
        const response = await Axios.post(`${backendAPI}/assets`, form, {
            headers: {
                'Content-Type': 'multipart/form-data',
            },
>>>>>>> ea6c68f5
        });
        return response.data;
    } catch (errorData) {
        throw generateError(errorData);
    }
}

export default Object.freeze({
    server: Object.freeze({
        setAuthData,
        removeAuthData,
        about,
        share,
        formats,
        login,
        logout,
        changePassword,
        requestPasswordReset,
        resetPassword,
        authorized,
        healthCheck,
        register,
        request: serverRequest,
        userAgreements,
        installedApps,
    }),

    projects: Object.freeze({
        get: getProjects,
        searchNames: searchProjectNames,
        save: saveProject,
        create: createProject,
        delete: deleteProject,
        exportDataset: exportDataset('projects'),
        getPreview: getPreview('projects'),
        backup: backupProject,
        restore: restoreProject,
        importDataset,
    }),

    tasks: Object.freeze({
        get: getTasks,
        save: saveTask,
        create: createTask,
        delete: deleteTask,
        exportDataset: exportDataset('tasks'),
        getPreview: getPreview('tasks'),
        backup: backupTask,
        restore: restoreTask,
    }),

    labels: Object.freeze({
        get: getLabels,
        delete: deleteLabel,
        update: updateLabel,
    }),

    jobs: Object.freeze({
        get: getJobs,
        getPreview: getPreview('jobs'),
        save: saveJob,
        create: createJob,
        delete: deleteJob,
        exportDataset: exportDataset('jobs'),
    }),

    users: Object.freeze({
        get: getUsers,
        self: getSelf,
    }),

    frames: Object.freeze({
        getData,
        getMeta,
        saveMeta,
        getPreview,
        getImageContext,
    }),

    annotations: Object.freeze({
        updateAnnotations,
        getAnnotations,
        uploadAnnotations,
    }),

    events: Object.freeze({
        save: saveEvents,
    }),

    lambda: Object.freeze({
        list: getLambdaFunctions,
        status: getRequestStatus,
        requests: getLambdaRequests,
        run: runLambdaRequest,
        call: callLambdaFunction,
        cancel: cancelLambdaRequest,
    }),

    functions: Object.freeze({
        list: getFunctions,
        status: getFunctionRequestStatus,
        requests: getFunctionsRequests,
        run: runFunctionRequest,
        call: callFunction,
        create: createFunction,
        providers: getFunctionProviders,
        delete: deleteFunction,
        cancel: cancelFunctionRequest,
        getPreview: getFunctionPreview,
    }),

    issues: Object.freeze({
        create: createIssue,
        update: updateIssue,
        get: getIssues,
        delete: deleteIssue,
    }),

    comments: Object.freeze({
        create: createComment,
    }),

    cloudStorages: Object.freeze({
        get: getCloudStorages,
        getContent: getCloudStorageContent,
        getPreview: getPreview('cloudstorages'),
        getStatus: getCloudStorageStatus,
        create: createCloudStorage,
        delete: deleteCloudStorage,
        update: updateCloudStorage,
    }),

    organizations: Object.freeze({
        get: getOrganizations,
        create: createOrganization,
        update: updateOrganization,
        members: getOrganizationMembers,
        invitation: getMembershipInvitation,
        delete: deleteOrganization,
        invite: inviteOrganizationMembers,
        updateMembership: updateOrganizationMembership,
        deleteMembership: deleteOrganizationMembership,
    }),

    webhooks: Object.freeze({
        get: getWebhooks,
        create: createWebhook,
        update: updateWebhook,
        delete: deleteWebhook,
        ping: pingWebhook,
        events: receiveWebhookEvents,
    }),

<<<<<<< HEAD
    analytics: Object.freeze({
        quality: Object.freeze({
            reports: getQualityReports,
            conflicts: getQualityConflicts,
            settings: Object.freeze({
                get: getQualitySettings,
                update: updateQualitySettings,
            }),
        }),
=======
    guides: Object.freeze({
        get: getGuide,
        create: createGuide,
        update: updateGuide,
    }),

    assets: Object.freeze({
        create: createAsset,
>>>>>>> ea6c68f5
    }),
});<|MERGE_RESOLUTION|>--- conflicted
+++ resolved
@@ -2200,57 +2200,58 @@
     }
 }
 
-<<<<<<< HEAD
-async function getQualityReports(filter): Promise<SerializedQualityReportData[]> {
-    const { backendAPI } = config;
-
-    try {
-        const response = await Axios.get(`${backendAPI}/quality/reports`, {
-            params: {
-                ...filter,
-            },
-        });
-
-        return response.data.results;
-=======
 async function getGuide(id: number): Promise<SerializedGuide> {
     const { backendAPI } = config;
 
     try {
         const response = await Axios.get(`${backendAPI}/guides/${id}`);
         return response.data;
->>>>>>> ea6c68f5
-    } catch (errorData) {
-        throw generateError(errorData);
-    }
-}
-
-<<<<<<< HEAD
-async function getQualityConflicts(filter): Promise<SerializedQualityConflictData[]> {
-    const params = enableOrganization();
-    const { backendAPI } = config;
-
-    try {
-        const response = await fetchAll(`${backendAPI}/quality/conflicts`, {
-            ...params,
-            ...filter,
-        });
-
-        return response.results;
-=======
+    } catch (errorData) {
+        throw generateError(errorData);
+    }
+}
+
 async function createGuide(data: Partial<SerializedGuide>): Promise<SerializedGuide> {
     const { backendAPI } = config;
 
     try {
         const response = await Axios.post(`${backendAPI}/guides`, data);
         return response.data;
->>>>>>> ea6c68f5
-    } catch (errorData) {
-        throw generateError(errorData);
-    }
-}
-
-<<<<<<< HEAD
+    } catch (errorData) {
+        throw generateError(errorData);
+    }
+}
+
+async function updateGuide(id: number, data: Partial<SerializedGuide>): Promise<SerializedGuide> {
+    const { backendAPI } = config;
+
+    try {
+        const response = await Axios.patch(`${backendAPI}/guides/${id}`, data);
+        return response.data;
+
+    } catch (errorData) {
+        throw generateError(errorData);
+    }
+}
+
+async function createAsset(file: File, guideId: number): Promise<SerializedAsset> {
+    const { backendAPI } = config;
+    const form = new FormData();
+    form.append('file', file);
+    form.append('guide_id', guideId);
+
+    try {
+        const response = await Axios.post(`${backendAPI}/assets`, form, {
+            headers: {
+                'Content-Type': 'multipart/form-data',
+            },
+        });
+        return response.data;
+    } catch (errorData) {
+        throw generateError(errorData);
+    }
+}
+
 async function getQualitySettings(taskID: number): Promise<SerializedQualitySettingsData> {
     const { backendAPI } = config;
 
@@ -2262,20 +2263,11 @@
         });
 
         return response.data.results[0];
-=======
-async function updateGuide(id: number, data: Partial<SerializedGuide>): Promise<SerializedGuide> {
-    const { backendAPI } = config;
-
-    try {
-        const response = await Axios.patch(`${backendAPI}/guides/${id}`, data);
-        return response.data;
->>>>>>> ea6c68f5
-    } catch (errorData) {
-        throw generateError(errorData);
-    }
-}
-
-<<<<<<< HEAD
+    } catch (errorData) {
+        throw generateError(errorData);
+    }
+}
+
 async function updateQualitySettings(
     settingsID: number,
     settingsData: SerializedQualitySettingsData,
@@ -2286,21 +2278,41 @@
     try {
         const response = await Axios.patch(`${backendAPI}/quality/settings/${settingsID}`, settingsData, {
             params,
-=======
-async function createAsset(file: File, guideId: number): Promise<SerializedAsset> {
-    const { backendAPI } = config;
-    const form = new FormData();
-    form.append('file', file);
-    form.append('guide_id', guideId);
-
-    try {
-        const response = await Axios.post(`${backendAPI}/assets`, form, {
-            headers: {
-                'Content-Type': 'multipart/form-data',
-            },
->>>>>>> ea6c68f5
         });
         return response.data;
+    } catch (errorData) {
+        throw generateError(errorData);
+    }
+}
+
+async function getQualityConflicts(filter): Promise<SerializedQualityConflictData[]> {
+    const params = enableOrganization();
+    const { backendAPI } = config;
+
+    try {
+        const response = await fetchAll(`${backendAPI}/quality/conflicts`, {
+            ...params,
+            ...filter,
+        });
+
+        return response.results;
+    } catch (errorData) {
+        throw generateError(errorData);
+    }
+}
+
+
+async function getQualityReports(filter): Promise<SerializedQualityReportData[]> {
+    const { backendAPI } = config;
+
+    try {
+        const response = await Axios.get(`${backendAPI}/quality/reports`, {
+            params: {
+                ...filter,
+            },
+        });
+
+        return response.data.results;
     } catch (errorData) {
         throw generateError(errorData);
     }
@@ -2452,7 +2464,16 @@
         events: receiveWebhookEvents,
     }),
 
-<<<<<<< HEAD
+    guides: Object.freeze({
+        get: getGuide,
+        create: createGuide,
+        update: updateGuide,
+    }),
+
+    assets: Object.freeze({
+        create: createAsset,
+    }),
+  
     analytics: Object.freeze({
         quality: Object.freeze({
             reports: getQualityReports,
@@ -2460,17 +2481,6 @@
             settings: Object.freeze({
                 get: getQualitySettings,
                 update: updateQualitySettings,
-            }),
         }),
-=======
-    guides: Object.freeze({
-        get: getGuide,
-        create: createGuide,
-        update: updateGuide,
-    }),
-
-    assets: Object.freeze({
-        create: createAsset,
->>>>>>> ea6c68f5
     }),
 });