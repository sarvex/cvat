--- conflicted
+++ resolved
@@ -13,18 +13,14 @@
 
 import attrs
 import urllib3
-<<<<<<< HEAD
 
 from cvat_sdk.api_client import ApiClient, Configuration, models
-from cvat_sdk.core.helpers import expect_status
-from cvat_sdk.core.proxies.cloudstorages import CloudStoragesRepo
-=======
 import urllib3.exceptions
 
 from cvat_sdk.api_client import ApiClient, Configuration, models
 from cvat_sdk.core.exceptions import InvalidHostException
 from cvat_sdk.core.helpers import expect_status
->>>>>>> 7218f4e2
+from cvat_sdk.core.proxies.cloudstorages import CloudStoragesRepo
 from cvat_sdk.core.proxies.issues import CommentsRepo, IssuesRepo
 from cvat_sdk.core.proxies.jobs import JobsRepo
 from cvat_sdk.core.proxies.model_proxy import Repo
@@ -47,23 +43,14 @@
     def __init__(
         self, url: str, *, logger: Optional[logging.Logger] = None, config: Optional[Config] = None
     ):
-<<<<<<< HEAD
-        # TODO: use requests instead of urllib3 in ApiClient
-        # TODO: try to autodetect schema
-        self.api_map = CVAT_API_V2(url)
-        self.api = ApiClient(Configuration(host=url))
-=======
         url = self._validate_and_prepare_url(url)
         self.api_map = CVAT_API_V2(url)
         self.api_client = ApiClient(Configuration(host=self.api_map.host))
->>>>>>> 7218f4e2
         self.logger = logger or logging.getLogger(__name__)
         self.config = config or Config()
 
         self._repos: Dict[str, Repo] = {}
 
-<<<<<<< HEAD
-=======
     ALLOWED_SCHEMAS = ("https", "http")
 
     @classmethod
@@ -104,7 +91,6 @@
             "the server url and try to specify schema explicitly"
         )
 
->>>>>>> 7218f4e2
     def __enter__(self):
         self.api_client.__enter__()
         return self
@@ -124,18 +110,6 @@
         assert "csrftoken" in self.api_client.cookies
         self.api_client.set_default_header("Authorization", "Token " + auth.key)
 
-<<<<<<< HEAD
-    def _has_credentials(self):
-        return (
-            ("sessionid" in self.api.cookies)
-            or ("csrftoken" in self.api.cookies)
-            or (self.api.get_common_headers().get("Authorization", ""))
-        )
-
-    def logout(self):
-        if self._has_credentials():
-            self.api.auth_api.create_logout()
-=======
     def has_credentials(self) -> bool:
         return (
             ("sessionid" in self.api_client.cookies)
@@ -149,7 +123,6 @@
             self.api_client.cookies.pop("sessionid", None)
             self.api_client.cookies.pop("csrftoken", None)
             self.api_client.default_headers.pop("Authorization", None)
->>>>>>> 7218f4e2
 
     def wait_for_completion(
         self: Client,
@@ -170,17 +143,10 @@
         while True:
             sleep(status_check_period)
 
-<<<<<<< HEAD
-            response = self.api.rest_client.request(
-                method=method,
-                url=url,
-                headers=self.api.get_common_headers(),
-=======
             response = self.api_client.rest_client.request(
                 method=method,
                 url=url,
                 headers=self.api_client.get_common_headers(),
->>>>>>> 7218f4e2
                 query_params=query_params,
                 post_params=post_params,
             )
@@ -189,7 +155,6 @@
             expect_status(positive_statuses, response)
             if response.status == success_status:
                 break
-<<<<<<< HEAD
 
         return response
 
@@ -237,50 +202,6 @@
     @property
     def cloud_storages(self) -> CloudStoragesRepo:
         return self._get_repo("cloud_storages")
-=======
-
-        return response
-
-    def _get_repo(self, key: str) -> Repo:
-        _repo_map = {
-            "tasks": TasksRepo,
-            "projects": ProjectsRepo,
-            "jobs": JobsRepo,
-            "users": UsersRepo,
-            "issues": IssuesRepo,
-            "comments": CommentsRepo,
-        }
-
-        repo = self._repos.get(key, None)
-        if repo is None:
-            repo = _repo_map[key](self)
-            self._repos[key] = repo
-        return repo
-
-    @property
-    def tasks(self) -> TasksRepo:
-        return self._get_repo("tasks")
-
-    @property
-    def projects(self) -> ProjectsRepo:
-        return self._get_repo("projects")
-
-    @property
-    def jobs(self) -> JobsRepo:
-        return self._get_repo("jobs")
-
-    @property
-    def users(self) -> UsersRepo:
-        return self._get_repo("users")
-
-    @property
-    def issues(self) -> IssuesRepo:
-        return self._get_repo("issues")
-
-    @property
-    def comments(self) -> CommentsRepo:
-        return self._get_repo("comments")
->>>>>>> 7218f4e2
 
 
 class CVAT_API_V2:
