--- conflicted
+++ resolved
@@ -45,17 +45,10 @@
         if osp.exists(tmp_path):
             raise FileExistsError(f"Can't write temporary file '{tmp_path}' - file exists")
 
-<<<<<<< HEAD
-        response = self._client.api.rest_client.GET(
-            url,
-            _request_timeout=timeout,
-            headers=self._client.api.get_common_headers(),
-=======
         response = self._client.api_client.rest_client.GET(
             url,
             _request_timeout=timeout,
             headers=self._client.api_client.get_common_headers(),
->>>>>>> 7218f4e2
             _parse_response=False,
         )
         with closing(response):
