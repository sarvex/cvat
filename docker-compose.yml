--- conflicted
+++ resolved
@@ -25,11 +25,7 @@
 
   cvat_server:
     container_name: cvat_server
-<<<<<<< HEAD
-    image: cvat/server:${CVAT_VERSION:-v2.4.8}
-=======
-    image: cvat/server:${CVAT_VERSION:-dev}
->>>>>>> 5bc8c7b2
+    image: cvat/server:${CVAT_VERSION:-dev}
     restart: always
     depends_on:
       - cvat_redis
@@ -67,11 +63,7 @@
 
   cvat_utils:
     container_name: cvat_utils
-<<<<<<< HEAD
-    image: cvat/server:${CVAT_VERSION:-v2.4.8}
-=======
-    image: cvat/server:${CVAT_VERSION:-dev}
->>>>>>> 5bc8c7b2
+    image: cvat/server:${CVAT_VERSION:-dev}
     restart: always
     depends_on:
       - cvat_redis
@@ -96,11 +88,7 @@
 
   cvat_worker_import:
     container_name: cvat_worker_import
-<<<<<<< HEAD
-    image: cvat/server:${CVAT_VERSION:-v2.4.8}
-=======
-    image: cvat/server:${CVAT_VERSION:-dev}
->>>>>>> 5bc8c7b2
+    image: cvat/server:${CVAT_VERSION:-dev}
     restart: always
     depends_on:
       - cvat_redis
@@ -122,11 +110,7 @@
 
   cvat_worker_export:
     container_name: cvat_worker_export
-<<<<<<< HEAD
-    image: cvat/server:${CVAT_VERSION:-v2.4.8}
-=======
-    image: cvat/server:${CVAT_VERSION:-dev}
->>>>>>> 5bc8c7b2
+    image: cvat/server:${CVAT_VERSION:-dev}
     restart: always
     depends_on:
       - cvat_redis
@@ -149,11 +133,7 @@
 
   cvat_worker_annotation:
     container_name: cvat_worker_annotation
-<<<<<<< HEAD
-    image: cvat/server:${CVAT_VERSION:-v2.4.8}
-=======
-    image: cvat/server:${CVAT_VERSION:-dev}
->>>>>>> 5bc8c7b2
+    image: cvat/server:${CVAT_VERSION:-dev}
     restart: always
     depends_on:
       - cvat_redis
@@ -176,11 +156,7 @@
 
   cvat_worker_webhooks:
     container_name: cvat_worker_webhooks
-<<<<<<< HEAD
-    image: cvat/server:${CVAT_VERSION:-v2.4.8}
-=======
-    image: cvat/server:${CVAT_VERSION:-dev}
->>>>>>> 5bc8c7b2
+    image: cvat/server:${CVAT_VERSION:-dev}
     restart: always
     depends_on:
       - cvat_redis
@@ -203,11 +179,7 @@
 
   cvat_worker_quality_reports:
     container_name: cvat_worker_quality_reports
-<<<<<<< HEAD
-    image: cvat/server:${CVAT_VERSION:-v2.4.8}
-=======
-    image: cvat/server:${CVAT_VERSION:-dev}
->>>>>>> 5bc8c7b2
+    image: cvat/server:${CVAT_VERSION:-dev}
     restart: always
     depends_on:
       - cvat_redis
@@ -229,11 +201,7 @@
 
   cvat_ui:
     container_name: cvat_ui
-<<<<<<< HEAD
-    image: cvat/ui:${CVAT_VERSION:-v2.4.8}
-=======
     image: cvat/ui:${CVAT_VERSION:-dev}
->>>>>>> 5bc8c7b2
     restart: always
     depends_on:
       - cvat_server
