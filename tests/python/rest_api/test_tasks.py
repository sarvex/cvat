# Copyright (C) 2022 Intel Corporation
# Copyright (C) 2022 CVAT.ai Corporation
#
# SPDX-License-Identifier: MIT

import json
from copy import deepcopy
from http import HTTPStatus
from time import sleep
<<<<<<< HEAD
from typing import List
from cvat_sdk.api_client import models, apis
from cvat_sdk.core.helpers import get_paginated_collection
=======
>>>>>>> 88523aa7

import pytest
from cvat_sdk.api_client import apis, models
from cvat_sdk.core.helpers import get_paginated_collection
from deepdiff import DeepDiff

from shared.utils.config import get_method, make_api_client, patch_method
from shared.utils.helpers import generate_image_files

from .utils import export_dataset

<<<<<<< HEAD
def get_cloud_storage_contents(
    user: str, cloud_storage_id: int, manifest_path: str, **kwargs
) -> List[str]:
    with make_api_client(user) as api_client:
        (data, _) = api_client.cloudstorages_api.retrieve_content(cloud_storage_id,
            manifest_path=manifest_path, **kwargs)
        return data

@pytest.mark.usefixtures('dontchangedb')
=======

def get_cloud_storage_content(username, cloud_storage_id, manifest):
    with make_api_client(username) as api_client:
        (data, _) = api_client.cloudstorages_api.retrieve_content(
            cloud_storage_id, manifest_path=manifest
        )
        return data


@pytest.mark.usefixtures("dontchangedb")
>>>>>>> 88523aa7
class TestGetTasks:
    def _test_task_list_200(self, user, project_id, data, exclude_paths="", **kwargs):
        with make_api_client(user) as api_client:
            results = get_paginated_collection(
                api_client.projects_api.list_tasks_endpoint,
                return_json=True,
                id=project_id,
                **kwargs,
            )
            assert DeepDiff(data, results, ignore_order=True, exclude_paths=exclude_paths) == {}

    def _test_task_list_403(self, user, project_id, **kwargs):
        with make_api_client(user) as api_client:
            (_, response) = api_client.projects_api.list_tasks(
                project_id, **kwargs, _parse_response=False, _check_status=False
            )
            assert response.status == HTTPStatus.FORBIDDEN

    def _test_users_to_see_task_list(
        self, project_id, tasks, users, is_staff, is_allow, is_project_staff, **kwargs
    ):
        if is_staff:
            users = [user for user in users if is_project_staff(user["id"], project_id)]
        else:
            users = [user for user in users if not is_project_staff(user["id"], project_id)]
        assert len(users)

        for user in users:
            if is_allow:
                self._test_task_list_200(user["username"], project_id, tasks, **kwargs)
            else:
                self._test_task_list_403(user["username"], project_id, **kwargs)

    def _test_assigned_users_to_see_task_data(self, tasks, users, is_task_staff, **kwargs):
        for task in tasks:
            staff_users = [user for user in users if is_task_staff(user["id"], task["id"])]
            assert len(staff_users)

            for user in staff_users:
                with make_api_client(user["username"]) as api_client:
                    (_, response) = api_client.tasks_api.list(**kwargs)
                    assert response.status == HTTPStatus.OK
                    response_data = json.loads(response.data)

                assert any(_task["id"] == task["id"] for _task in response_data["results"])

    @pytest.mark.parametrize("project_id", [1])
    @pytest.mark.parametrize(
        "groups, is_staff, is_allow",
        [
            ("admin", False, True),
            ("business", False, False),
        ],
    )
    def test_project_tasks_visibility(
        self, project_id, groups, users, tasks, is_staff, is_allow, find_users, is_project_staff
    ):
        users = find_users(privilege=groups)
        tasks = list(filter(lambda x: x["project_id"] == project_id, tasks))
        assert len(tasks)

        self._test_users_to_see_task_list(
            project_id, tasks, users, is_staff, is_allow, is_project_staff
        )

    @pytest.mark.parametrize("project_id, groups", [(1, "user")])
    def test_task_assigned_to_see_task(
        self, project_id, groups, users, tasks, find_users, is_task_staff
    ):
        users = find_users(privilege=groups)
        tasks = list(filter(lambda x: x["project_id"] == project_id and x["assignee"], tasks))
        assert len(tasks)

        self._test_assigned_users_to_see_task_data(tasks, users, is_task_staff)

    @pytest.mark.parametrize("org, project_id", [({"id": 2, "slug": "org2"}, 2)])
    @pytest.mark.parametrize(
        "role, is_staff, is_allow",
        [
            ("maintainer", False, True),
            ("supervisor", False, False),
        ],
    )
    def test_org_project_tasks_visibility(
        self,
        org,
        project_id,
        role,
        is_staff,
        is_allow,
        tasks,
        is_task_staff,
        is_project_staff,
        find_users,
    ):
        users = find_users(org=org["id"], role=role)
        tasks = list(filter(lambda x: x["project_id"] == project_id, tasks))
        assert len(tasks)

        self._test_users_to_see_task_list(
            project_id, tasks, users, is_staff, is_allow, is_project_staff, org=org["slug"]
        )

    @pytest.mark.parametrize("org, project_id, role", [({"id": 2, "slug": "org2"}, 2, "worker")])
    def test_org_task_assigneed_to_see_task(
        self, org, project_id, role, users, tasks, find_users, is_task_staff
    ):
        users = find_users(org=org["id"], role=role)
        tasks = list(filter(lambda x: x["project_id"] == project_id and x["assignee"], tasks))
        assert len(tasks)

        self._test_assigned_users_to_see_task_data(tasks, users, is_task_staff, org=org["slug"])


@pytest.mark.usefixtures("changedb")
class TestPostTasks:
    def _test_create_task_201(self, user, spec, **kwargs):
        with make_api_client(user) as api_client:
            (_, response) = api_client.tasks_api.create(spec, **kwargs)
            assert response.status == HTTPStatus.CREATED

    def _test_create_task_403(self, user, spec, **kwargs):
        with make_api_client(user) as api_client:
            (_, response) = api_client.tasks_api.create(
                spec, **kwargs, _parse_response=False, _check_status=False
            )
            assert response.status == HTTPStatus.FORBIDDEN

    def _test_users_to_create_task_in_project(
        self, project_id, users, is_staff, is_allow, is_project_staff, **kwargs
    ):
        if is_staff:
            users = [user for user in users if is_project_staff(user["id"], project_id)]
        else:
            users = [user for user in users if not is_project_staff(user["id"], project_id)]
        assert len(users)

        for user in users:
            username = user["username"]
            spec = {
                "name": f"test {username} to create a task within a project",
                "project_id": project_id,
            }

            if is_allow:
                self._test_create_task_201(username, spec, **kwargs)
            else:
                self._test_create_task_403(username, spec, **kwargs)

    @pytest.mark.parametrize("project_id", [1])
    @pytest.mark.parametrize(
        "groups, is_staff, is_allow",
        [
            ("admin", False, True),
            ("business", False, False),
            ("user", True, True),
        ],
    )
    def test_users_to_create_task_in_project(
        self, project_id, groups, is_staff, is_allow, is_project_staff, find_users
    ):
        users = find_users(privilege=groups)
        self._test_users_to_create_task_in_project(
            project_id, users, is_staff, is_allow, is_project_staff
        )

    @pytest.mark.parametrize("org, project_id", [({"id": 2, "slug": "org2"}, 2)])
    @pytest.mark.parametrize(
        "role, is_staff, is_allow",
        [
            ("worker", False, False),
        ],
    )
    def test_worker_cannot_create_task_in_project_without_ownership(
        self, org, project_id, role, is_staff, is_allow, is_project_staff, find_users
    ):
        users = find_users(org=org["id"], role=role)
        self._test_users_to_create_task_in_project(
            project_id, users, is_staff, is_allow, is_project_staff, org=org["slug"]
        )

    def test_can_create_task_with_skeleton(self):
        username = "admin1"

        spec = {
            "name": f"test admin1 to create a task with skeleton",
            "labels": [
                {
                    "name": "s1",
                    "color": "#5c5eba",
                    "attributes": [
                        {
                            "name": "color",
                            "mutable": False,
                            "input_type": "select",
                            "default_value": "white",
                            "values": ["white", "black"],
                        }
                    ],
                    "type": "skeleton",
                    "sublabels": [
                        {
                            "name": "1",
                            "color": "#d53957",
                            "attributes": [
                                {
                                    "id": 23,
                                    "name": "attr",
                                    "mutable": False,
                                    "input_type": "select",
                                    "default_value": "val1",
                                    "values": ["val1", "val2"],
                                }
                            ],
                            "type": "points",
                        },
                        {"name": "2", "color": "#4925ec", "attributes": [], "type": "points"},
                        {"name": "3", "color": "#59a8fe", "attributes": [], "type": "points"},
                    ],
                    "svg": '<line x1="36.329429626464844" y1="45.98662185668945" x2="59.07190704345703" y2="23.076923370361328" '
                    'stroke="black" data-type="edge" data-node-from="2" stroke-width="0.5" data-node-to="3"></line>'
                    '<line x1="22.61705780029297" y1="25.75250816345215" x2="36.329429626464844" y2="45.98662185668945" '
                    'stroke="black" data-type="edge" data-node-from="1" stroke-width="0.5" data-node-to="2"></line>'
                    '<circle r="1.5" stroke="black" fill="#b3b3b3" cx="22.61705780029297" cy="25.75250816345215" '
                    'stroke-width="0.1" data-type="element node" data-element-id="1" data-node-id="1" data-label-name="1">'
                    '</circle><circle r="1.5" stroke="black" fill="#b3b3b3" cx="36.329429626464844" cy="45.98662185668945" '
                    'stroke-width="0.1" data-type="element node" data-element-id="2" data-node-id="2" data-label-name="2"></circle>'
                    '<circle r="1.5" stroke="black" fill="#b3b3b3" cx="59.07190704345703" cy="23.076923370361328" '
                    'stroke-width="0.1" data-type="element node" data-element-id="3" data-node-id="3" data-label-name="3"></circle>',
                }
            ],
        }

        self._test_create_task_201(username, spec)


@pytest.mark.usefixtures("dontchangedb")
class TestGetData:
    _USERNAME = "user1"

    @pytest.mark.parametrize(
        "content_type, task_id",
        [
            ("image/png", 8),
            ("image/png", 5),
            ("image/x.point-cloud-data", 6),
        ],
    )
    def test_frame_content_type(self, content_type, task_id):
        with make_api_client(self._USERNAME) as api_client:
            (_, response) = api_client.tasks_api.retrieve_data(
                task_id, type="frame", quality="original", number=0
            )
            assert response.status == HTTPStatus.OK
            assert response.headers["Content-Type"] == content_type


@pytest.mark.usefixtures("changedb")
class TestPatchTaskAnnotations:
    def _test_check_response(self, is_allow, response, data=None):
        if is_allow:
            assert response.status == HTTPStatus.OK
            assert DeepDiff(data, json.loads(response.data), exclude_paths="root['version']") == {}
        else:
            assert response.status == HTTPStatus.FORBIDDEN

    @pytest.fixture(scope="class")
    def request_data(self, annotations):
        def get_data(tid):
            data = deepcopy(annotations["task"][str(tid)])
            data["shapes"][0].update({"points": [2.0, 3.0, 4.0, 5.0, 6.0, 7.0]})
            data["version"] += 1
            return data

        return get_data

    @pytest.mark.parametrize("org", [""])
    @pytest.mark.parametrize(
        "privilege, task_staff, is_allow",
        [
            ("admin", True, True),
            ("admin", False, True),
            ("business", True, True),
            ("business", False, False),
            ("worker", True, True),
            ("worker", False, False),
            ("user", True, True),
            ("user", False, False),
        ],
    )
    def test_user_update_task_annotations(
        self,
        org,
        privilege,
        task_staff,
        is_allow,
        find_task_staff_user,
        find_users,
        request_data,
        tasks_by_org,
        filter_tasks_with_shapes,
    ):
        users = find_users(privilege=privilege)
        tasks = tasks_by_org[org]
        filtered_tasks = filter_tasks_with_shapes(tasks)
        username, tid = find_task_staff_user(filtered_tasks, users, task_staff)

        data = request_data(tid)
        with make_api_client(username) as api_client:
            (_, response) = api_client.tasks_api.partial_update_annotations(
                id=tid,
                action="update",
                org=org,
                patched_labeled_data_request=deepcopy(data),
                _parse_response=False,
                _check_status=False,
            )

        self._test_check_response(is_allow, response, data)

    @pytest.mark.parametrize("org", [2])
    @pytest.mark.parametrize(
        "role, task_staff, is_allow",
        [
            ("maintainer", False, True),
            ("owner", False, True),
            ("supervisor", False, False),
            ("worker", False, False),
            ("maintainer", True, True),
            ("owner", True, True),
            ("supervisor", True, True),
            ("worker", True, True),
        ],
    )
    def test_member_update_task_annotation(
        self,
        org,
        role,
        task_staff,
        is_allow,
        find_task_staff_user,
        find_users,
        tasks_by_org,
        request_data,
    ):
        users = find_users(role=role, org=org)
        tasks = tasks_by_org[org]
        username, tid = find_task_staff_user(tasks, users, task_staff, [14])

        data = request_data(tid)
        with make_api_client(username) as api_client:
            (_, response) = api_client.tasks_api.partial_update_annotations(
                id=tid,
                org_id=org,
                action="update",
                patched_labeled_data_request=deepcopy(data),
                _parse_response=False,
                _check_status=False,
            )

        self._test_check_response(is_allow, response, data)


@pytest.mark.usefixtures("dontchangedb")
class TestGetTaskDataset:
    def _test_export_task(self, username, tid, **kwargs):
        with make_api_client(username) as api_client:
            return export_dataset(api_client.tasks_api.retrieve_dataset_endpoint, id=tid, **kwargs)

    def test_can_export_task_dataset(self, admin_user, tasks_with_shapes):
        task = tasks_with_shapes[0]
        response = self._test_export_task(admin_user, task["id"], format="CVAT for images 1.1")
        assert response.data


@pytest.mark.usefixtures("changedb")
@pytest.mark.usefixtures("restore_cvat_data")
class TestPostTaskData:
    _USERNAME = "admin1"

    @staticmethod
    def _wait_until_task_is_created(api: apis.TasksApi, task_id: int) -> models.RqStatus:
        for _ in range(100):
            (status, _) = api.retrieve_status(task_id)
            if status.state.value in ["Finished", "Failed"]:
                return status
            sleep(1)
        raise Exception("Cannot create task")

    def _test_create_task(self, username, spec, data, content_type, **kwargs):
        with make_api_client(username) as api_client:
            (task, response) = api_client.tasks_api.create(spec, **kwargs)
            assert response.status == HTTPStatus.CREATED

            (_, response) = api_client.tasks_api.create_data(
                task.id, data_request=deepcopy(data), _content_type=content_type, **kwargs
            )
            assert response.status == HTTPStatus.ACCEPTED

            status = self._wait_until_task_is_created(api_client.tasks_api, task.id)
            assert status.state.value == "Finished"

        return task.id

    def test_can_create_task_with_defined_start_and_stop_frames(self):
        task_spec = {
            "name": f"test {self._USERNAME} to create a task with defined start and stop frames",
            "labels": [
                {
                    "name": "car",
                    "color": "#ff00ff",
                    "attributes": [
                        {
                            "name": "a",
                            "mutable": True,
                            "input_type": "number",
                            "default_value": "5",
                            "values": ["4", "5", "6"],
                        }
                    ],
                }
            ],
        }

        task_data = {
            "image_quality": 75,
            "start_frame": 2,
            "stop_frame": 5,
            "client_files": generate_image_files(7),
        }

        task_id = self._test_create_task(
            self._USERNAME, task_spec, task_data, content_type="multipart/form-data"
        )

        # check task size
        with make_api_client(self._USERNAME) as api_client:
            (task, _) = api_client.tasks_api.retrieve(task_id)
            assert task.size == 4

<<<<<<< HEAD
    @pytest.mark.parametrize('cloud_storage_id, manifest, use_bucket_content, org', [
        (1, 'manifest.jsonl',     False,  ''), # public bucket
        (2, 'sub/manifest.jsonl', True, 'org2'), # private bucket
    ])
    def test_create_task_with_cloud_storage_files(self, cloud_storage_id, manifest, use_bucket_content, org):
        kwargs = {}
        if org is not None:
            kwargs['org'] = org

        if use_bucket_content:
            cloud_storage_content = get_cloud_storage_contents(self._USERNAME,
                cloud_storage_id, manifest, **kwargs)
=======
    def test_can_get_annotations_from_new_task_with_skeletons(self):
        spec = {
            "name": f"test admin1 to create a task with skeleton",
            "labels": [
                {
                    "name": "s1",
                    "color": "#5c5eba",
                    "attributes": [],
                    "type": "skeleton",
                    "sublabels": [
                        {"name": "1", "color": "#d12345", "attributes": [], "type": "points"},
                        {"name": "2", "color": "#350dea", "attributes": [], "type": "points"},
                    ],
                    "svg": '<line x1="19.464284896850586" y1="21.922269821166992" x2="54.08613586425781" y2="43.60293960571289" '
                    'stroke="black" data-type="edge" data-node-from="1" stroke-width="0.5" data-node-to="2"></line>'
                    '<circle r="1.5" stroke="black" fill="#b3b3b3" cx="19.464284896850586" cy="21.922269821166992" '
                    'stroke-width="0.1" data-type="element node" data-element-id="1" data-node-id="1" data-label-id="103"></circle>'
                    '<circle r="1.5" stroke="black" fill="#b3b3b3" cx="54.08613586425781" cy="43.60293960571289" '
                    'stroke-width="0.1" data-type="element node" data-element-id="2" data-node-id="2" data-label-id="104"></circle>',
                }
            ],
        }

        task_data = {
            "image_quality": 75,
            "client_files": generate_image_files(3),
        }

        task_id = self._test_create_task(
            self._USERNAME, spec, task_data, content_type="multipart/form-data"
        )

        response = get_method(self._USERNAME, f"tasks/{task_id}")
        label_ids = {}
        for label in response.json()["labels"]:
            label_ids.setdefault(label["type"], []).append(label["id"])

        job_id = response.json()["segments"][0]["jobs"][0]["id"]
        patch_data = {
            "shapes": [
                {
                    "type": "skeleton",
                    "occluded": False,
                    "outside": False,
                    "z_order": 0,
                    "rotation": 0,
                    "points": [],
                    "frame": 0,
                    "label_id": label_ids["skeleton"][0],
                    "group": 0,
                    "source": "manual",
                    "attributes": [],
                    "elements": [
                        {
                            "type": "points",
                            "occluded": False,
                            "outside": False,
                            "z_order": 0,
                            "rotation": 0,
                            "points": [131.63947368421032, 165.0868421052637],
                            "frame": 0,
                            "label_id": label_ids["points"][0],
                            "group": 0,
                            "source": "manual",
                            "attributes": [],
                        },
                        {
                            "type": "points",
                            "occluded": False,
                            "outside": False,
                            "z_order": 0,
                            "rotation": 0,
                            "points": [354.98157894736823, 304.2710526315795],
                            "frame": 0,
                            "label_id": label_ids["points"][1],
                            "group": 0,
                            "source": "manual",
                            "attributes": [],
                        },
                    ],
                }
            ],
            "tracks": [
                {
                    "frame": 0,
                    "label_id": label_ids["skeleton"][0],
                    "group": 0,
                    "source": "manual",
                    "shapes": [
                        {
                            "type": "skeleton",
                            "occluded": False,
                            "outside": False,
                            "z_order": 0,
                            "rotation": 0,
                            "points": [],
                            "frame": 0,
                            "attributes": [],
                        }
                    ],
                    "attributes": [],
                    "elements": [
                        {
                            "frame": 0,
                            "label_id": label_ids["points"][0],
                            "group": 0,
                            "source": "manual",
                            "shapes": [
                                {
                                    "type": "points",
                                    "occluded": False,
                                    "outside": False,
                                    "z_order": 0,
                                    "rotation": 0,
                                    "points": [295.6394736842103, 472.5868421052637],
                                    "frame": 0,
                                    "attributes": [],
                                }
                            ],
                            "attributes": [],
                        },
                        {
                            "frame": 0,
                            "label_id": label_ids["points"][1],
                            "group": 0,
                            "source": "manual",
                            "shapes": [
                                {
                                    "type": "points",
                                    "occluded": False,
                                    "outside": False,
                                    "z_order": 0,
                                    "rotation": 0,
                                    "points": [619.3236842105262, 846.9815789473689],
                                    "frame": 0,
                                    "attributes": [],
                                }
                            ],
                            "attributes": [],
                        },
                    ],
                }
            ],
            "tags": [],
            "version": 0,
        }

        response = patch_method(
            self._USERNAME, f"jobs/{job_id}/annotations", patch_data, action="create"
        )
        response = get_method(self._USERNAME, f"jobs/{job_id}/annotations")
        assert response.status_code == HTTPStatus.OK

    @pytest.mark.parametrize(
        "cloud_storage_id, manifest, use_bucket_content, org",
        [
            (1, "manifest.jsonl", False, ""),  # public bucket
            (2, "sub/manifest.jsonl", True, "org2"),  # private bucket
        ],
    )
    def test_create_task_with_cloud_storage_files(
        self, cloud_storage_id, manifest, use_bucket_content, org
    ):
        if use_bucket_content:
            cloud_storage_content = get_cloud_storage_content(
                self._USERNAME, cloud_storage_id, manifest
            )
>>>>>>> 88523aa7
        else:
            cloud_storage_content = ["image_case_65_1.png", "image_case_65_2.png"]
        cloud_storage_content.append(manifest)

        task_spec = {
            "name": f"Task with files from cloud storage {cloud_storage_id}",
            "labels": [
                {
                    "name": "car",
                }
            ],
        }

        data_spec = {
            "image_quality": 75,
            "use_cache": True,
            "storage": "cloud_storage",
            "cloud_storage_id": cloud_storage_id,
            "server_files": cloud_storage_content,
        }

<<<<<<< HEAD
        self._test_create_task(self._USERNAME, task_spec, data_spec,
            content_type="application/json", **kwargs)
=======
        self._test_create_task(
            self._USERNAME, task_spec, data_spec, content_type="application/json", org=org
        )
>>>>>>> 88523aa7
<|MERGE_RESOLUTION|>--- conflicted
+++ resolved
@@ -7,12 +7,7 @@
 from copy import deepcopy
 from http import HTTPStatus
 from time import sleep
-<<<<<<< HEAD
 from typing import List
-from cvat_sdk.api_client import models, apis
-from cvat_sdk.core.helpers import get_paginated_collection
-=======
->>>>>>> 88523aa7
 
 import pytest
 from cvat_sdk.api_client import apis, models
@@ -24,28 +19,17 @@
 
 from .utils import export_dataset
 
-<<<<<<< HEAD
+
 def get_cloud_storage_contents(
     user: str, cloud_storage_id: int, manifest_path: str, **kwargs
 ) -> List[str]:
     with make_api_client(user) as api_client:
-        (data, _) = api_client.cloudstorages_api.retrieve_content(cloud_storage_id,
-            manifest_path=manifest_path, **kwargs)
+        (data, _) = api_client.cloudstorages_api.retrieve_content(
+            cloud_storage_id, manifest_path=manifest_path, **kwargs
+        )
         return data
 
-@pytest.mark.usefixtures('dontchangedb')
-=======
-
-def get_cloud_storage_content(username, cloud_storage_id, manifest):
-    with make_api_client(username) as api_client:
-        (data, _) = api_client.cloudstorages_api.retrieve_content(
-            cloud_storage_id, manifest_path=manifest
-        )
-        return data
-
-
 @pytest.mark.usefixtures("dontchangedb")
->>>>>>> 88523aa7
 class TestGetTasks:
     def _test_task_list_200(self, user, project_id, data, exclude_paths="", **kwargs):
         with make_api_client(user) as api_client:
@@ -486,20 +470,6 @@
             (task, _) = api_client.tasks_api.retrieve(task_id)
             assert task.size == 4
 
-<<<<<<< HEAD
-    @pytest.mark.parametrize('cloud_storage_id, manifest, use_bucket_content, org', [
-        (1, 'manifest.jsonl',     False,  ''), # public bucket
-        (2, 'sub/manifest.jsonl', True, 'org2'), # private bucket
-    ])
-    def test_create_task_with_cloud_storage_files(self, cloud_storage_id, manifest, use_bucket_content, org):
-        kwargs = {}
-        if org is not None:
-            kwargs['org'] = org
-
-        if use_bucket_content:
-            cloud_storage_content = get_cloud_storage_contents(self._USERNAME,
-                cloud_storage_id, manifest, **kwargs)
-=======
     def test_can_get_annotations_from_new_task_with_skeletons(self):
         spec = {
             "name": f"test admin1 to create a task with skeleton",
@@ -663,11 +633,14 @@
     def test_create_task_with_cloud_storage_files(
         self, cloud_storage_id, manifest, use_bucket_content, org
     ):
+        kwargs = {}
+        if org is not None:
+            kwargs['org'] = org
+
         if use_bucket_content:
             cloud_storage_content = get_cloud_storage_content(
-                self._USERNAME, cloud_storage_id, manifest
-            )
->>>>>>> 88523aa7
+                self._USERNAME, cloud_storage_id, manifest, **kwargs
+            )
         else:
             cloud_storage_content = ["image_case_65_1.png", "image_case_65_2.png"]
         cloud_storage_content.append(manifest)
@@ -689,11 +662,5 @@
             "server_files": cloud_storage_content,
         }
 
-<<<<<<< HEAD
         self._test_create_task(self._USERNAME, task_spec, data_spec,
-            content_type="application/json", **kwargs)
-=======
-        self._test_create_task(
-            self._USERNAME, task_spec, data_spec, content_type="application/json", org=org
-        )
->>>>>>> 88523aa7
+            content_type="application/json", **kwargs)