--- conflicted
+++ resolved
@@ -3,46 +3,39 @@
 #
 # SPDX-License-Identifier: MIT
 
-<<<<<<< HEAD
+from http import HTTPStatus
 from typing import Any, Dict, List
-import pytest
-=======
->>>>>>> 88523aa7
-from http import HTTPStatus
 
 import pytest
 from deepdiff import DeepDiff
-
 from PIL import Image
 
-from shared.utils.config import (MINIO_KEY, MINIO_SECRET_KEY,
-    get_method, make_api_client, patch_method, post_method)
-
-
-<<<<<<< HEAD
+from shared.utils.config import (
+    MINIO_KEY,
+    MINIO_SECRET_KEY,
+    get_method,
+    make_api_client,
+    patch_method,
+    post_method,
+)
+
+
 @pytest.mark.usefixtures('dontchangedb')
-=======
-
-@pytest.mark.usefixtures("dontchangedb")
->>>>>>> 88523aa7
 class TestGetCloudStorage:
     def _test_can_see(self, user, storage_id, data, **kwargs):
-        response = get_method(user, f"cloudstorages/{storage_id}", **kwargs)
+        response = get_method(user, f'cloudstorages/{storage_id}', **kwargs)
         response_data = response.json()
-        response_data = response_data.get("results", response_data)
+        response_data = response_data.get('results', response_data)
 
         assert response.status_code == HTTPStatus.OK
-        assert (
-            DeepDiff(data, response_data, ignore_order=True, exclude_paths="root['updated_date']")
-            == {}
-        )
+        assert DeepDiff(data, response_data, ignore_order=True,
+            exclude_paths="root['updated_date']") == {}
 
     def _test_cannot_see(self, user, storage_id, **kwargs):
-        response = get_method(user, f"cloudstorages/{storage_id}", **kwargs)
+        response = get_method(user, f'cloudstorages/{storage_id}', **kwargs)
 
         assert response.status_code == HTTPStatus.FORBIDDEN
 
-<<<<<<< HEAD
     @pytest.mark.parametrize('storage_id', [1])
     @pytest.mark.parametrize('group, is_owner, is_allow', [
         ('admin',        False, True),
@@ -51,40 +44,15 @@
     ])
     def test_sandbox_user_get_cloud_storage(self, storage_id, group, is_owner, is_allow, users, cloud_storages):
         org = ''
-=======
-    @pytest.mark.parametrize("storage_id", [1])
-    @pytest.mark.parametrize(
-        "group, is_owner, is_allow",
-        [
-            ("admin", False, True),
-            ("business", False, False),
-            ("user", True, True),
-        ],
-    )
-    def test_sandbox_user_get_coud_storage(
-        self, storage_id, group, is_owner, is_allow, users, cloud_storages
-    ):
-        org = ""
->>>>>>> 88523aa7
-        cloud_storage = cloud_storages[storage_id]
-        username = (
-            cloud_storage["owner"]["username"]
-            if is_owner
-            else next(
-                (
-                    u
-                    for u in users
-                    if group in u["groups"] and u["id"] != cloud_storage["owner"]["id"]
-                )
-            )["username"]
-        )
+        cloud_storage = cloud_storages[storage_id]
+        username = cloud_storage['owner']['username'] if is_owner else \
+            next((u for u in users if group in u['groups'] and u['id'] != cloud_storage['owner']['id']))['username']
 
         if is_allow:
             self._test_can_see(username, storage_id, cloud_storage, org=org)
         else:
             self._test_cannot_see(username, storage_id, org=org)
 
-<<<<<<< HEAD
     @pytest.mark.parametrize('org_id', [2])
     @pytest.mark.parametrize('storage_id', [2])
     @pytest.mark.parametrize('role, is_owner, is_allow', [
@@ -93,33 +61,9 @@
         ('worker',       False,  False),
     ])
     def test_org_user_get_cloud_storage(self, org_id, storage_id, role, is_owner, is_allow, find_users, cloud_storages):
-=======
-    @pytest.mark.parametrize("org_id", [2])
-    @pytest.mark.parametrize("storage_id", [2])
-    @pytest.mark.parametrize(
-        "role, is_owner, is_allow",
-        [
-            ("worker", True, True),
-            ("supervisor", False, True),
-            ("worker", False, False),
-        ],
-    )
-    def test_org_user_get_coud_storage(
-        self, org_id, storage_id, role, is_owner, is_allow, find_users, cloud_storages
-    ):
->>>>>>> 88523aa7
-        cloud_storage = cloud_storages[storage_id]
-        username = (
-            cloud_storage["owner"]["username"]
-            if is_owner
-            else next(
-                (
-                    u
-                    for u in find_users(role=role, org=org_id)
-                    if u["id"] != cloud_storage["owner"]["id"]
-                )
-            )["username"]
-        )
+        cloud_storage = cloud_storages[storage_id]
+        username = cloud_storage['owner']['username'] if is_owner else \
+            next((u for u in find_users(role=role, org=org_id) if u['id'] != cloud_storage['owner']['id']))['username']
 
         if is_allow:
             self._test_can_see(username, storage_id, cloud_storage, org_id=org_id)
@@ -197,7 +141,6 @@
             (preview, _) = client.cloudstorages_api.retrieve_preview(storage_id, **kwargs)
             assert Image.open(preview).size == (256, 256)
 
-<<<<<<< HEAD
 @pytest.mark.usefixtures('changedb')
 class TestPostCloudStorage:
     _SPEC = {
@@ -211,65 +154,42 @@
         'manifests': [
             'manifest.jsonl'
         ],
-=======
-@pytest.mark.usefixtures("changedb")
-class TestPostCloudStorage:
-    _SPEC = {
-        "provider_type": "AWS_S3_BUCKET",
-        "resource": "test",
-        "display_name": "Bucket",
-        "credentials_type": "KEY_SECRET_KEY_PAIR",
-        "key": "minio_access_key",
-        "secret_key": "minio_secret_key",
-        "specific_attributes": "endpoint_url=http://minio:9000",
-        "description": "Some description",
-        "manifests": ["manifest.jsonl"],
->>>>>>> 88523aa7
     }
     _EXCLUDE_PATHS = [
-        f"root['{extra_field}']"
-        for extra_field in {
+        f"root['{extra_field}']" for extra_field in {
             # unchanged fields
-            "created_date",
-            "id",
-            "organization",
-            "owner",
-            "updated_date",
+            'created_date', 'id', 'organization', 'owner', 'updated_date',
             # credentials that server doesn't return
-            "key",
-            "secret_key",
-        }
-    ]
+            'key', 'secret_key',
+    }]
 
     def _test_can_create(self, user, spec, **kwargs):
-        response = post_method(user, "cloudstorages", spec, **kwargs)
+        response = post_method(user, 'cloudstorages', spec, **kwargs)
         response_data = response.json()
-        response_data = response_data.get("results", response_data)
+        response_data = response_data.get('results', response_data)
 
         assert response.status_code == HTTPStatus.CREATED
-        assert (
-            DeepDiff(
-                self._SPEC, response_data, ignore_order=True, exclude_paths=self._EXCLUDE_PATHS
-            )
-            == {}
-        )
+        assert DeepDiff(self._SPEC, response_data, ignore_order=True,
+            exclude_paths=self._EXCLUDE_PATHS) == {}
 
     def _test_cannot_create(self, user, spec, **kwargs):
-        response = post_method(user, "cloudstorages", spec, **kwargs)
+        response = post_method(user, 'cloudstorages', spec, **kwargs)
 
         assert response.status_code == HTTPStatus.FORBIDDEN
 
-    @pytest.mark.parametrize("group, is_allow", [("user", True), ("worker", False)])
+
+    @pytest.mark.parametrize('group, is_allow', [
+        ('user', True), ('worker', False)
+    ])
     def test_sandbox_user_create_cloud_storage(self, group, is_allow, users):
-        org = ""
-        username = [u for u in users if group in u["groups"]][0]["username"]
+        org = ''
+        username = [u for u in users if group in u['groups']][0]['username']
 
         if is_allow:
             self._test_can_create(username, self._SPEC, org=org)
         else:
             self._test_cannot_create(username, self._SPEC, org=org)
 
-<<<<<<< HEAD
     @pytest.mark.parametrize('org_id', [2])
     @pytest.mark.parametrize('role, is_allow', [
         ('owner', True), ('maintainer', True),
@@ -277,135 +197,82 @@
     ])
     def test_org_user_create_cloud_storage(self, org_id, role, is_allow, find_users):
         username = find_users(role=role, org=org_id)[0]['username']
-=======
-    @pytest.mark.parametrize("org_id", [2])
-    @pytest.mark.parametrize(
-        "role, is_allow",
-        [
-            ("owner", True),
-            ("maintainer", True),
-            ("worker", False),
-            ("supervisor", False),
-        ],
-    )
-    def test_org_user_create_coud_storage(self, org_id, role, is_allow, find_users):
-        username = find_users(role=role, org=org_id)[0]["username"]
->>>>>>> 88523aa7
 
         if is_allow:
             self._test_can_create(username, self._SPEC, org_id=org_id)
         else:
             self._test_cannot_create(username, self._SPEC, org_id=org_id)
 
-
-@pytest.mark.usefixtures("changedb")
+@pytest.mark.usefixtures('changedb')
 class TestPatchCloudStorage:
     _SPEC = {
-        "display_name": "New display name",
-        "description": "New description",
-        "manifests": [
-            "manifest_1.jsonl",
-            "manifest_2.jsonl",
+        'display_name': 'New display name',
+        'description': 'New description',
+        'manifests': [
+            'manifest_1.jsonl',
+            'manifest_2.jsonl',
         ],
     }
     _PRIVATE_BUCKET_SPEC = {
-        "display_name": "New display name",
-        "description": "New description",
-        "manifests": [
-            "sub/manifest_1.jsonl",
-            "sub/manifest_2.jsonl",
+        'display_name': 'New display name',
+        'description': 'New description',
+        'manifests': [
+            'sub/manifest_1.jsonl',
+            'sub/manifest_2.jsonl',
         ],
     }
     _EXCLUDE_PATHS = [
-        f"root['{extra_field}']"
-        for extra_field in {
+        f"root['{extra_field}']" for extra_field in {
             # unchanged fields
-            "created_date",
-            "credentials_type",
-            "id",
-            "organization",
-            "owner",
-            "provider_type",
-            "resource",
-            "specific_attributes",
-            "updated_date",
-        }
-    ]
+            'created_date', 'credentials_type', 'id', 'organization', 'owner',
+            'provider_type', 'resource', 'specific_attributes', 'updated_date',
+    }]
 
     def _test_can_update(self, user, storage_id, spec, **kwargs):
-        response = patch_method(user, f"cloudstorages/{storage_id}", spec, **kwargs)
+        response = patch_method(user, f'cloudstorages/{storage_id}', spec, **kwargs)
         response_data = response.json()
-        response_data = response_data.get("results", response_data)
+        response_data = response_data.get('results', response_data)
 
         assert response.status_code == HTTPStatus.OK
-        assert (
-            DeepDiff(spec, response_data, ignore_order=True, exclude_paths=self._EXCLUDE_PATHS)
-            == {}
-        )
+        assert DeepDiff(spec, response_data, ignore_order=True,
+            exclude_paths=self._EXCLUDE_PATHS) == {}
 
         assert response.status_code == HTTPStatus.OK
 
     def _test_cannot_update(self, user, storage_id, spec, **kwargs):
-        response = patch_method(user, f"cloudstorages/{storage_id}", spec, **kwargs)
+        response = patch_method(user, f'cloudstorages/{storage_id}', spec, **kwargs)
 
         assert response.status_code == HTTPStatus.FORBIDDEN
 
-    @pytest.mark.parametrize("storage_id", [1])
-    @pytest.mark.parametrize(
-        "group, is_owner, is_allow",
-        [
-            ("admin", False, True),
-            ("business", False, False),
-            ("worker", True, True),
-        ],
-    )
-    def test_sandbox_user_update_cloud_storage(
-        self, storage_id, group, is_owner, is_allow, users, cloud_storages
-    ):
-        org = ""
-        cloud_storage = cloud_storages[storage_id]
-        username = (
-            cloud_storage["owner"]["username"]
-            if is_owner
-            else next(
-                (
-                    u
-                    for u in users
-                    if group in u["groups"] and u["id"] != cloud_storage["owner"]["id"]
-                )
-            )["username"]
-        )
+
+    @pytest.mark.parametrize('storage_id', [1])
+    @pytest.mark.parametrize('group, is_owner, is_allow', [
+        ('admin',    False, True),
+        ('business', False, False),
+        ('worker',   True,  True),
+    ])
+    def test_sandbox_user_update_cloud_storage(self, storage_id, group, is_owner, is_allow, users, cloud_storages):
+        org = ''
+        cloud_storage = cloud_storages[storage_id]
+        username = cloud_storage['owner']['username'] if is_owner else \
+            next((u for u in users if group in u['groups'] and u['id'] != cloud_storage['owner']['id']))['username']
 
         if is_allow:
             self._test_can_update(username, storage_id, self._SPEC, org=org)
         else:
             self._test_cannot_update(username, storage_id, self._SPEC, org=org)
 
-    @pytest.mark.parametrize("org_id", [2])
-    @pytest.mark.parametrize("storage_id", [2])
-    @pytest.mark.parametrize(
-        "role, is_owner, is_allow",
-        [
-            ("worker", True, True),
-            ("maintainer", False, True),
-            ("supervisor", False, False),
-        ],
-    )
-    def test_org_user_update_cloud_storage(
-        self, org_id, storage_id, role, is_owner, is_allow, find_users, cloud_storages
-    ):
-        cloud_storage = cloud_storages[storage_id]
-        username = (
-            cloud_storage["owner"]["username"]
-            if is_owner
-            else next(
-                (
-                    u
-                    for u in find_users(role=role, org=org_id)
-                    if u["id"] != cloud_storage["owner"]["id"]
-                )
-            )["username"]
-        )
+    @pytest.mark.parametrize('org_id', [2])
+    @pytest.mark.parametrize('storage_id', [2])
+    @pytest.mark.parametrize('role, is_owner, is_allow', [
+        ('worker',     True,  True),
+        ('maintainer', False, True),
+        ('supervisor', False, False),
+    ])
+    def test_org_user_update_cloud_storage(self, org_id, storage_id, role, is_owner, is_allow, find_users, cloud_storages):
+        cloud_storage = cloud_storages[storage_id]
+        username = cloud_storage['owner']['username'] if is_owner else \
+            next((u for u in find_users(role=role, org=org_id) if u['id'] != cloud_storage['owner']['id']))['username']
 
         if is_allow:
             self._test_can_update(username, storage_id, self._PRIVATE_BUCKET_SPEC, org_id=org_id)
