--- conflicted
+++ resolved
@@ -10,7 +10,6 @@
       "data_compressed_chunk_type": "imageset",
       "dimension": "2d",
       "id": 19,
-<<<<<<< HEAD
       "issues": {
         "count": 0,
         "url": "http://localhost:8080/api/issues?job_id=19"
@@ -19,29 +18,6 @@
         "count": 2,
         "url": "http://localhost:8080/api/labels?job_id=19"
       },
-=======
-      "issues": "http://localhost:8080/api/issues?job_id=19",
-      "labels": [
-        {
-          "attributes": [],
-          "color": "#2080c0",
-          "has_parent": false,
-          "id": 29,
-          "name": "car",
-          "sublabels": [],
-          "type": "any"
-        },
-        {
-          "attributes": [],
-          "color": "#c06060",
-          "has_parent": false,
-          "id": 30,
-          "name": "person",
-          "sublabels": [],
-          "type": "any"
-        }
-      ],
->>>>>>> 2ab66fc3
       "mode": "interpolation",
       "project_id": 8,
       "stage": "annotation",
@@ -60,7 +36,6 @@
       "data_compressed_chunk_type": "imageset",
       "dimension": "2d",
       "id": 18,
-<<<<<<< HEAD
       "issues": {
         "count": 0,
         "url": "http://localhost:8080/api/issues?job_id=18"
@@ -69,188 +44,6 @@
         "count": 9,
         "url": "http://localhost:8080/api/labels?job_id=18"
       },
-=======
-      "issues": "http://localhost:8080/api/issues?job_id=18",
-      "labels": [
-        {
-          "attributes": [],
-          "color": "#5c5eba",
-          "has_parent": false,
-          "id": 18,
-          "name": "s1",
-          "sublabels": [
-            {
-              "attributes": [],
-              "color": "#d12345",
-              "has_parent": true,
-              "id": 19,
-              "name": "1",
-              "type": "points"
-            },
-            {
-              "attributes": [],
-              "color": "#350dea",
-              "has_parent": true,
-              "id": 20,
-              "name": "2",
-              "type": "points"
-            },
-            {
-              "attributes": [],
-              "color": "#479ffe",
-              "has_parent": true,
-              "id": 21,
-              "name": "3",
-              "type": "points"
-            }
-          ],
-          "svg": "<line x1=\"36.37385177612305\" y1=\"50.334449768066406\" x2=\"70.15311431884766\" y2=\"21.237457275390625\" stroke=\"black\" data-type=\"edge\" data-node-from=\"2\" stroke-width=\"0.5\" data-node-to=\"3\"></line><line x1=\"29.517663955688477\" y1=\"15.050167083740234\" x2=\"36.37385177612305\" y2=\"50.334449768066406\" stroke=\"black\" data-type=\"edge\" data-node-from=\"1\" stroke-width=\"0.5\" data-node-to=\"2\"></line><circle r=\"1.5\" stroke=\"black\" fill=\"#b3b3b3\" cx=\"29.517663955688477\" cy=\"15.050167083740234\" stroke-width=\"0.1\" data-type=\"element node\" data-element-id=\"1\" data-node-id=\"1\" data-label-id=\"19\"></circle><circle r=\"1.5\" stroke=\"black\" fill=\"#b3b3b3\" cx=\"36.37385177612305\" cy=\"50.334449768066406\" stroke-width=\"0.1\" data-type=\"element node\" data-element-id=\"2\" data-node-id=\"2\" data-label-id=\"20\"></circle><circle r=\"1.5\" stroke=\"black\" fill=\"#b3b3b3\" cx=\"70.15311431884766\" cy=\"21.237457275390625\" stroke-width=\"0.1\" data-type=\"element node\" data-element-id=\"3\" data-node-id=\"3\" data-label-id=\"21\"></circle>",
-          "type": "skeleton"
-        },
-        {
-          "attributes": [],
-          "color": "#d12345",
-          "has_parent": true,
-          "id": 19,
-          "name": "1",
-          "sublabels": [],
-          "type": "points"
-        },
-        {
-          "attributes": [],
-          "color": "#350dea",
-          "has_parent": true,
-          "id": 20,
-          "name": "2",
-          "sublabels": [],
-          "type": "points"
-        },
-        {
-          "attributes": [],
-          "color": "#479ffe",
-          "has_parent": true,
-          "id": 21,
-          "name": "3",
-          "sublabels": [],
-          "type": "points"
-        },
-        {
-          "attributes": [
-            {
-              "default_value": "white",
-              "id": 2,
-              "input_type": "select",
-              "mutable": false,
-              "name": "color",
-              "values": [
-                "white",
-                "black"
-              ]
-            }
-          ],
-          "color": "#0c81b5",
-          "has_parent": false,
-          "id": 22,
-          "name": "s2",
-          "sublabels": [
-            {
-              "attributes": [],
-              "color": "#d53957",
-              "has_parent": true,
-              "id": 23,
-              "name": "1",
-              "type": "points"
-            },
-            {
-              "attributes": [],
-              "color": "#4925ec",
-              "has_parent": true,
-              "id": 24,
-              "name": "2",
-              "type": "points"
-            },
-            {
-              "attributes": [
-                {
-                  "default_value": "val1",
-                  "id": 3,
-                  "input_type": "select",
-                  "mutable": false,
-                  "name": "attr",
-                  "values": [
-                    "val1",
-                    "val2"
-                  ]
-                }
-              ],
-              "color": "#59a8fe",
-              "has_parent": true,
-              "id": 25,
-              "name": "3",
-              "type": "points"
-            },
-            {
-              "attributes": [],
-              "color": "#4a649f",
-              "has_parent": true,
-              "id": 26,
-              "name": "4",
-              "type": "points"
-            }
-          ],
-          "svg": "<line x1=\"65.6380615234375\" y1=\"18.394649505615234\" x2=\"22.327028274536133\" y2=\"54.8494987487793\" stroke=\"black\" data-type=\"edge\" data-node-from=\"3\" stroke-width=\"0.5\" data-node-to=\"2\"></line><line x1=\"77.34375\" y1=\"55.18394470214844\" x2=\"65.6380615234375\" y2=\"18.394649505615234\" stroke=\"black\" data-type=\"edge\" data-node-from=\"4\" stroke-width=\"0.5\" data-node-to=\"3\"></line><line x1=\"4.434051036834717\" y1=\"27.257524490356445\" x2=\"77.34375\" y2=\"55.18394470214844\" stroke=\"black\" data-type=\"edge\" data-node-from=\"1\" stroke-width=\"0.5\" data-node-to=\"4\"></line><circle r=\"1.5\" stroke=\"black\" fill=\"#b3b3b3\" cx=\"4.434051036834717\" cy=\"27.257524490356445\" stroke-width=\"0.1\" data-type=\"element node\" data-element-id=\"1\" data-node-id=\"1\" data-label-id=\"23\"></circle><circle r=\"1.5\" stroke=\"black\" fill=\"#b3b3b3\" cx=\"22.327028274536133\" cy=\"54.8494987487793\" stroke-width=\"0.1\" data-type=\"element node\" data-element-id=\"2\" data-node-id=\"2\" data-label-id=\"24\"></circle><circle r=\"1.5\" stroke=\"black\" fill=\"#b3b3b3\" cx=\"65.6380615234375\" cy=\"18.394649505615234\" stroke-width=\"0.1\" data-type=\"element node\" data-element-id=\"3\" data-node-id=\"3\" data-label-id=\"25\"></circle><circle r=\"1.5\" stroke=\"black\" fill=\"#b3b3b3\" cx=\"77.34375\" cy=\"55.18394470214844\" stroke-width=\"0.1\" data-type=\"element node\" data-element-id=\"4\" data-node-id=\"4\" data-label-id=\"26\"></circle>",
-          "type": "skeleton"
-        },
-        {
-          "attributes": [],
-          "color": "#d53957",
-          "has_parent": true,
-          "id": 23,
-          "name": "1",
-          "sublabels": [],
-          "type": "points"
-        },
-        {
-          "attributes": [],
-          "color": "#4925ec",
-          "has_parent": true,
-          "id": 24,
-          "name": "2",
-          "sublabels": [],
-          "type": "points"
-        },
-        {
-          "attributes": [
-            {
-              "default_value": "val1",
-              "id": 3,
-              "input_type": "select",
-              "mutable": false,
-              "name": "attr",
-              "values": [
-                "val1",
-                "val2"
-              ]
-            }
-          ],
-          "color": "#59a8fe",
-          "has_parent": true,
-          "id": 25,
-          "name": "3",
-          "sublabels": [],
-          "type": "points"
-        },
-        {
-          "attributes": [],
-          "color": "#4a649f",
-          "has_parent": true,
-          "id": 26,
-          "name": "4",
-          "sublabels": [],
-          "type": "points"
-        }
-      ],
->>>>>>> 2ab66fc3
       "mode": "annotation",
       "project_id": 5,
       "stage": "annotation",
@@ -269,38 +62,14 @@
       "data_compressed_chunk_type": "imageset",
       "dimension": "2d",
       "id": 17,
-<<<<<<< HEAD
       "issues": {
         "count": 0,
         "url": "http://localhost:8080/api/issues?job_id=17"
       },
       "labels": {
-        "count": 14,
+        "count": 2,
         "url": "http://localhost:8080/api/labels?job_id=17"
       },
-=======
-      "issues": "http://localhost:8080/api/issues?job_id=17",
-      "labels": [
-        {
-          "attributes": [],
-          "color": "#6080c0",
-          "has_parent": false,
-          "id": 16,
-          "name": "cat",
-          "sublabels": [],
-          "type": "any"
-        },
-        {
-          "attributes": [],
-          "color": "#406040",
-          "has_parent": false,
-          "id": 17,
-          "name": "dog",
-          "sublabels": [],
-          "type": "any"
-        }
-      ],
->>>>>>> 2ab66fc3
       "mode": "annotation",
       "project_id": 4,
       "stage": "annotation",
@@ -325,7 +94,6 @@
       "data_compressed_chunk_type": "imageset",
       "dimension": "2d",
       "id": 16,
-<<<<<<< HEAD
       "issues": {
         "count": 1,
         "url": "http://localhost:8080/api/issues?job_id=16"
@@ -334,29 +102,6 @@
         "count": 2,
         "url": "http://localhost:8080/api/labels?job_id=16"
       },
-=======
-      "issues": "http://localhost:8080/api/issues?job_id=16",
-      "labels": [
-        {
-          "attributes": [],
-          "color": "#6080c0",
-          "has_parent": false,
-          "id": 7,
-          "name": "cat",
-          "sublabels": [],
-          "type": "any"
-        },
-        {
-          "attributes": [],
-          "color": "#406040",
-          "has_parent": false,
-          "id": 8,
-          "name": "dog",
-          "sublabels": [],
-          "type": "any"
-        }
-      ],
->>>>>>> 2ab66fc3
       "mode": "annotation",
       "project_id": 2,
       "stage": "annotation",
@@ -375,7 +120,6 @@
       "data_compressed_chunk_type": "imageset",
       "dimension": "2d",
       "id": 14,
-<<<<<<< HEAD
       "issues": {
         "count": 0,
         "url": "http://localhost:8080/api/issues?job_id=14"
@@ -384,42 +128,6 @@
         "count": 2,
         "url": "http://localhost:8080/api/labels?job_id=14"
       },
-=======
-      "issues": "http://localhost:8080/api/issues?job_id=14",
-      "labels": [
-        {
-          "attributes": [
-            {
-              "default_value": "mazda",
-              "id": 1,
-              "input_type": "select",
-              "mutable": false,
-              "name": "model",
-              "values": [
-                "mazda",
-                "volvo",
-                "bmw"
-              ]
-            }
-          ],
-          "color": "#2080c0",
-          "has_parent": false,
-          "id": 5,
-          "name": "car",
-          "sublabels": [],
-          "type": "any"
-        },
-        {
-          "attributes": [],
-          "color": "#c06060",
-          "has_parent": false,
-          "id": 6,
-          "name": "person",
-          "sublabels": [],
-          "type": "any"
-        }
-      ],
->>>>>>> 2ab66fc3
       "mode": "annotation",
       "project_id": 1,
       "stage": "annotation",
@@ -438,7 +146,6 @@
       "data_compressed_chunk_type": "imageset",
       "dimension": "2d",
       "id": 13,
-<<<<<<< HEAD
       "issues": {
         "count": 0,
         "url": "http://localhost:8080/api/issues?job_id=13"
@@ -447,42 +154,6 @@
         "count": 2,
         "url": "http://localhost:8080/api/labels?job_id=13"
       },
-=======
-      "issues": "http://localhost:8080/api/issues?job_id=13",
-      "labels": [
-        {
-          "attributes": [
-            {
-              "default_value": "mazda",
-              "id": 1,
-              "input_type": "select",
-              "mutable": false,
-              "name": "model",
-              "values": [
-                "mazda",
-                "volvo",
-                "bmw"
-              ]
-            }
-          ],
-          "color": "#2080c0",
-          "has_parent": false,
-          "id": 5,
-          "name": "car",
-          "sublabels": [],
-          "type": "any"
-        },
-        {
-          "attributes": [],
-          "color": "#c06060",
-          "has_parent": false,
-          "id": 6,
-          "name": "person",
-          "sublabels": [],
-          "type": "any"
-        }
-      ],
->>>>>>> 2ab66fc3
       "mode": "annotation",
       "project_id": 1,
       "stage": "acceptance",
@@ -501,7 +172,6 @@
       "data_compressed_chunk_type": "imageset",
       "dimension": "2d",
       "id": 12,
-<<<<<<< HEAD
       "issues": {
         "count": 0,
         "url": "http://localhost:8080/api/issues?job_id=12"
@@ -510,42 +180,6 @@
         "count": 2,
         "url": "http://localhost:8080/api/labels?job_id=12"
       },
-=======
-      "issues": "http://localhost:8080/api/issues?job_id=12",
-      "labels": [
-        {
-          "attributes": [
-            {
-              "default_value": "mazda",
-              "id": 1,
-              "input_type": "select",
-              "mutable": false,
-              "name": "model",
-              "values": [
-                "mazda",
-                "volvo",
-                "bmw"
-              ]
-            }
-          ],
-          "color": "#2080c0",
-          "has_parent": false,
-          "id": 5,
-          "name": "car",
-          "sublabels": [],
-          "type": "any"
-        },
-        {
-          "attributes": [],
-          "color": "#c06060",
-          "has_parent": false,
-          "id": 6,
-          "name": "person",
-          "sublabels": [],
-          "type": "any"
-        }
-      ],
->>>>>>> 2ab66fc3
       "mode": "annotation",
       "project_id": 1,
       "stage": "validation",
@@ -570,7 +204,6 @@
       "data_compressed_chunk_type": "imageset",
       "dimension": "2d",
       "id": 11,
-<<<<<<< HEAD
       "issues": {
         "count": 1,
         "url": "http://localhost:8080/api/issues?job_id=11"
@@ -579,42 +212,6 @@
         "count": 2,
         "url": "http://localhost:8080/api/labels?job_id=11"
       },
-=======
-      "issues": "http://localhost:8080/api/issues?job_id=11",
-      "labels": [
-        {
-          "attributes": [
-            {
-              "default_value": "mazda",
-              "id": 1,
-              "input_type": "select",
-              "mutable": false,
-              "name": "model",
-              "values": [
-                "mazda",
-                "volvo",
-                "bmw"
-              ]
-            }
-          ],
-          "color": "#2080c0",
-          "has_parent": false,
-          "id": 5,
-          "name": "car",
-          "sublabels": [],
-          "type": "any"
-        },
-        {
-          "attributes": [],
-          "color": "#c06060",
-          "has_parent": false,
-          "id": 6,
-          "name": "person",
-          "sublabels": [],
-          "type": "any"
-        }
-      ],
->>>>>>> 2ab66fc3
       "mode": "annotation",
       "project_id": 1,
       "stage": "annotation",
@@ -639,7 +236,6 @@
       "data_compressed_chunk_type": "imageset",
       "dimension": "2d",
       "id": 10,
-<<<<<<< HEAD
       "issues": {
         "count": 1,
         "url": "http://localhost:8080/api/issues?job_id=10"
@@ -648,29 +244,6 @@
         "count": 2,
         "url": "http://localhost:8080/api/labels?job_id=10"
       },
-=======
-      "issues": "http://localhost:8080/api/issues?job_id=10",
-      "labels": [
-        {
-          "attributes": [],
-          "color": "#6080c0",
-          "has_parent": false,
-          "id": 13,
-          "name": "cat",
-          "sublabels": [],
-          "type": "any"
-        },
-        {
-          "attributes": [],
-          "color": "#406040",
-          "has_parent": false,
-          "id": 14,
-          "name": "dog",
-          "sublabels": [],
-          "type": "any"
-        }
-      ],
->>>>>>> 2ab66fc3
       "mode": "annotation",
       "project_id": null,
       "stage": "annotation",
@@ -689,7 +262,6 @@
       "data_compressed_chunk_type": "imageset",
       "dimension": "2d",
       "id": 9,
-<<<<<<< HEAD
       "issues": {
         "count": 1,
         "url": "http://localhost:8080/api/issues?job_id=9"
@@ -698,29 +270,6 @@
         "count": 2,
         "url": "http://localhost:8080/api/labels?job_id=9"
       },
-=======
-      "issues": "http://localhost:8080/api/issues?job_id=9",
-      "labels": [
-        {
-          "attributes": [],
-          "color": "#6080c0",
-          "has_parent": false,
-          "id": 11,
-          "name": "cat",
-          "sublabels": [],
-          "type": "any"
-        },
-        {
-          "attributes": [],
-          "color": "#406040",
-          "has_parent": false,
-          "id": 12,
-          "name": "dog",
-          "sublabels": [],
-          "type": "any"
-        }
-      ],
->>>>>>> 2ab66fc3
       "mode": "annotation",
       "project_id": null,
       "stage": "annotation",
@@ -739,7 +288,6 @@
       "data_compressed_chunk_type": "imageset",
       "dimension": "3d",
       "id": 8,
-<<<<<<< HEAD
       "issues": {
         "count": 0,
         "url": "http://localhost:8080/api/issues?job_id=8"
@@ -748,20 +296,6 @@
         "count": 1,
         "url": "http://localhost:8080/api/labels?job_id=8"
       },
-=======
-      "issues": "http://localhost:8080/api/issues?job_id=8",
-      "labels": [
-        {
-          "attributes": [],
-          "color": "#2080c0",
-          "has_parent": false,
-          "id": 10,
-          "name": "car",
-          "sublabels": [],
-          "type": "any"
-        }
-      ],
->>>>>>> 2ab66fc3
       "mode": "annotation",
       "project_id": null,
       "stage": "annotation",
@@ -786,7 +320,6 @@
       "data_compressed_chunk_type": "imageset",
       "dimension": "2d",
       "id": 7,
-<<<<<<< HEAD
       "issues": {
         "count": 1,
         "url": "http://localhost:8080/api/issues?job_id=7"
@@ -795,20 +328,6 @@
         "count": 1,
         "url": "http://localhost:8080/api/labels?job_id=7"
       },
-=======
-      "issues": "http://localhost:8080/api/issues?job_id=7",
-      "labels": [
-        {
-          "attributes": [],
-          "color": "#2080c0",
-          "has_parent": false,
-          "id": 9,
-          "name": "car",
-          "sublabels": [],
-          "type": "any"
-        }
-      ],
->>>>>>> 2ab66fc3
       "mode": "interpolation",
       "project_id": null,
       "stage": "annotation",
@@ -833,7 +352,6 @@
       "data_compressed_chunk_type": "imageset",
       "dimension": "2d",
       "id": 2,
-<<<<<<< HEAD
       "issues": {
         "count": 0,
         "url": "http://localhost:8080/api/issues?job_id=2"
@@ -842,29 +360,6 @@
         "count": 2,
         "url": "http://localhost:8080/api/labels?job_id=2"
       },
-=======
-      "issues": "http://localhost:8080/api/issues?job_id=2",
-      "labels": [
-        {
-          "attributes": [],
-          "color": "#2080c0",
-          "has_parent": false,
-          "id": 3,
-          "name": "car",
-          "sublabels": [],
-          "type": "any"
-        },
-        {
-          "attributes": [],
-          "color": "#c06060",
-          "has_parent": false,
-          "id": 4,
-          "name": "person",
-          "sublabels": [],
-          "type": "any"
-        }
-      ],
->>>>>>> 2ab66fc3
       "mode": "annotation",
       "project_id": null,
       "stage": "annotation",
