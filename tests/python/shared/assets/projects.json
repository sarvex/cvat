{
  "count": 8,
  "next": null,
  "previous": null,
  "results": [
    {
      "assignee": null,
      "bug_tracker": "",
      "created_date": "2022-12-01T12:52:42.454000Z",
      "dimension": "2d",
      "id": 8,
      "labels": {
        "count": 2,
        "url": "http://localhost:8080/api/labels?project_id=8"
      },
      "name": "project with video data",
      "organization": null,
      "owner": {
        "first_name": "Admin",
        "id": 1,
        "last_name": "First",
        "url": "http://localhost:8080/api/users/1",
        "username": "admin1"
      },
      "source_storage": {
        "cloud_storage_id": null,
        "id": 13,
        "location": "local"
      },
      "status": "annotation",
      "target_storage": {
        "cloud_storage_id": null,
        "id": 14,
        "location": "local"
      },
      "task_subsets": [],
<<<<<<< HEAD
      "tasks": {
        "count": 1,
        "url": "http://localhost:8080/api/tasks?project_id=8"
      },
=======
      "tasks": "http://localhost:8080/api/tasks?project_id=8",
>>>>>>> 2ab66fc3
      "updated_date": "2022-12-01T12:53:34.917000Z",
      "url": "http://localhost:8080/api/projects/8"
    },
    {
      "assignee": {
        "first_name": "Worker",
        "id": 9,
        "last_name": "Fourth",
        "url": "http://localhost:8080/api/users/9",
        "username": "worker4"
      },
      "bug_tracker": "",
      "created_date": "2022-09-28T12:26:25.296000Z",
      "dimension": null,
      "id": 7,
      "labels": {
        "count": 1,
        "url": "http://localhost:8080/api/labels?project_id=7"
      },
      "name": "admin1_project",
      "organization": null,
      "owner": {
        "first_name": "Admin",
        "id": 1,
        "last_name": "First",
        "url": "http://localhost:8080/api/users/1",
        "username": "admin1"
      },
      "source_storage": {
        "cloud_storage_id": null,
        "id": 11,
        "location": "local"
      },
      "status": "annotation",
      "target_storage": {
        "cloud_storage_id": null,
        "id": 12,
        "location": "local"
      },
      "task_subsets": [],
<<<<<<< HEAD
      "tasks": {
        "count": 0,
        "url": "http://localhost:8080/api/tasks?project_id=7"
      },
=======
      "tasks": "http://localhost:8080/api/tasks?project_id=7",
>>>>>>> 2ab66fc3
      "updated_date": "2022-09-28T12:26:29.285000Z",
      "url": "http://localhost:8080/api/projects/7"
    },
    {
      "assignee": {
        "first_name": "Business",
        "id": 13,
        "last_name": "Fourth",
        "url": "http://localhost:8080/api/users/13",
        "username": "business4"
      },
      "bug_tracker": "",
      "created_date": "2022-09-28T12:15:50.768000Z",
      "dimension": null,
      "id": 6,
      "labels": {
        "count": 1,
        "url": "http://localhost:8080/api/labels?project_id=6"
      },
      "name": "user1_project",
      "organization": null,
      "owner": {
        "first_name": "User",
        "id": 2,
        "last_name": "First",
        "url": "http://localhost:8080/api/users/2",
        "username": "user1"
      },
      "source_storage": {
        "cloud_storage_id": null,
        "id": 9,
        "location": "local"
      },
      "status": "annotation",
      "target_storage": {
        "cloud_storage_id": null,
        "id": 10,
        "location": "local"
      },
      "task_subsets": [],
<<<<<<< HEAD
      "tasks": {
        "count": 0,
        "url": "http://localhost:8080/api/tasks?project_id=6"
      },
=======
      "tasks": "http://localhost:8080/api/tasks?project_id=6",
>>>>>>> 2ab66fc3
      "updated_date": "2022-09-28T12:25:54.563000Z",
      "url": "http://localhost:8080/api/projects/6"
    },
    {
      "assignee": null,
      "bug_tracker": "",
      "created_date": "2022-09-22T14:21:53.791000Z",
      "dimension": "2d",
      "id": 5,
      "labels": {
        "count": 9,
        "url": "http://localhost:8080/api/labels?project_id=5"
      },
      "name": "project5",
      "organization": 2,
      "owner": {
        "first_name": "Admin",
        "id": 1,
        "last_name": "First",
        "url": "http://localhost:8080/api/users/1",
        "username": "admin1"
      },
      "source_storage": {
        "cloud_storage_id": null,
        "id": 5,
        "location": "local"
      },
      "status": "annotation",
      "target_storage": {
        "cloud_storage_id": null,
        "id": 6,
        "location": "local"
      },
      "task_subsets": [],
<<<<<<< HEAD
      "tasks": {
        "count": 1,
        "url": "http://localhost:8080/api/tasks?project_id=5"
      },
=======
      "tasks": "http://localhost:8080/api/tasks?project_id=5",
>>>>>>> 2ab66fc3
      "updated_date": "2022-09-28T12:26:49.493000Z",
      "url": "http://localhost:8080/api/projects/5"
    },
    {
      "assignee": null,
      "bug_tracker": "",
      "created_date": "2022-06-08T08:32:45.521000Z",
      "dimension": "2d",
      "id": 4,
      "labels": {
        "count": 14,
        "url": "http://localhost:8080/api/labels?project_id=4"
      },
      "name": "project4",
      "organization": 2,
      "owner": {
        "first_name": "Admin",
        "id": 1,
        "last_name": "First",
        "url": "http://localhost:8080/api/users/1",
        "username": "admin1"
      },
      "source_storage": null,
      "status": "annotation",
      "target_storage": null,
      "task_subsets": [],
<<<<<<< HEAD
      "tasks": {
        "count": 1,
        "url": "http://localhost:8080/api/tasks?project_id=4"
      },
=======
      "tasks": "http://localhost:8080/api/tasks?project_id=4",
>>>>>>> 2ab66fc3
      "updated_date": "2022-12-05T07:47:01.518000Z",
      "url": "http://localhost:8080/api/projects/4"
    },
    {
      "assignee": {
        "first_name": "User",
        "id": 19,
        "last_name": "Fifth",
        "url": "http://localhost:8080/api/users/19",
        "username": "user5"
      },
      "bug_tracker": "",
      "created_date": "2022-03-28T13:05:24.659000Z",
      "dimension": null,
      "id": 3,
      "labels": {
        "count": 0,
        "url": "http://localhost:8080/api/labels?project_id=3"
      },
      "name": "project 3",
      "organization": 2,
      "owner": {
        "first_name": "User",
        "id": 3,
        "last_name": "Second",
        "url": "http://localhost:8080/api/users/3",
        "username": "user2"
      },
      "source_storage": null,
      "status": "annotation",
      "target_storage": null,
      "task_subsets": [],
<<<<<<< HEAD
      "tasks": {
        "count": 0,
        "url": "http://localhost:8080/api/tasks?project_id=3"
      },
=======
      "tasks": "http://localhost:8080/api/tasks?project_id=3",
>>>>>>> 2ab66fc3
      "updated_date": "2022-03-28T13:06:09.283000Z",
      "url": "http://localhost:8080/api/projects/3"
    },
    {
      "assignee": {
        "first_name": "User",
        "id": 3,
        "last_name": "Second",
        "url": "http://localhost:8080/api/users/3",
        "username": "user2"
      },
      "bug_tracker": "",
      "created_date": "2021-12-14T19:52:37.278000Z",
      "dimension": "2d",
      "id": 2,
      "labels": {
        "count": 2,
        "url": "http://localhost:8080/api/labels?project_id=2"
      },
      "name": "project2",
      "organization": 2,
      "owner": {
        "first_name": "Business",
        "id": 10,
        "last_name": "First",
        "url": "http://localhost:8080/api/users/10",
        "username": "business1"
      },
      "source_storage": {
        "cloud_storage_id": 2,
        "id": 3,
        "location": "cloud_storage"
      },
      "status": "annotation",
      "target_storage": {
        "cloud_storage_id": 2,
        "id": 1,
        "location": "cloud_storage"
      },
      "task_subsets": [
        "Train"
      ],
<<<<<<< HEAD
      "tasks": {
        "count": 1,
        "url": "http://localhost:8080/api/tasks?project_id=2"
      },
=======
      "tasks": "http://localhost:8080/api/tasks?project_id=2",
>>>>>>> 2ab66fc3
      "updated_date": "2022-06-30T08:56:45.601000Z",
      "url": "http://localhost:8080/api/projects/2"
    },
    {
      "assignee": {
        "first_name": "User",
        "id": 20,
        "last_name": "Sixth",
        "url": "http://localhost:8080/api/users/20",
        "username": "user6"
      },
      "bug_tracker": "",
      "created_date": "2021-12-14T19:46:37.969000Z",
      "dimension": "2d",
      "id": 1,
      "labels": {
        "count": 2,
        "url": "http://localhost:8080/api/labels?project_id=1"
      },
      "name": "project1",
      "organization": null,
      "owner": {
        "first_name": "Business",
        "id": 10,
        "last_name": "First",
        "url": "http://localhost:8080/api/users/10",
        "username": "business1"
      },
      "source_storage": null,
      "status": "annotation",
      "target_storage": null,
      "task_subsets": [],
<<<<<<< HEAD
      "tasks": {
        "count": 1,
        "url": "http://localhost:8080/api/tasks?project_id=1"
      },
=======
      "tasks": "http://localhost:8080/api/tasks?project_id=1",
>>>>>>> 2ab66fc3
      "updated_date": "2022-11-03T13:57:25.895000Z",
      "url": "http://localhost:8080/api/projects/1"
    }
  ]
}<|MERGE_RESOLUTION|>--- conflicted
+++ resolved
@@ -34,14 +34,10 @@
         "location": "local"
       },
       "task_subsets": [],
-<<<<<<< HEAD
       "tasks": {
         "count": 1,
         "url": "http://localhost:8080/api/tasks?project_id=8"
       },
-=======
-      "tasks": "http://localhost:8080/api/tasks?project_id=8",
->>>>>>> 2ab66fc3
       "updated_date": "2022-12-01T12:53:34.917000Z",
       "url": "http://localhost:8080/api/projects/8"
     },
@@ -82,14 +78,10 @@
         "location": "local"
       },
       "task_subsets": [],
-<<<<<<< HEAD
       "tasks": {
         "count": 0,
         "url": "http://localhost:8080/api/tasks?project_id=7"
       },
-=======
-      "tasks": "http://localhost:8080/api/tasks?project_id=7",
->>>>>>> 2ab66fc3
       "updated_date": "2022-09-28T12:26:29.285000Z",
       "url": "http://localhost:8080/api/projects/7"
     },
@@ -130,14 +122,10 @@
         "location": "local"
       },
       "task_subsets": [],
-<<<<<<< HEAD
       "tasks": {
         "count": 0,
         "url": "http://localhost:8080/api/tasks?project_id=6"
       },
-=======
-      "tasks": "http://localhost:8080/api/tasks?project_id=6",
->>>>>>> 2ab66fc3
       "updated_date": "2022-09-28T12:25:54.563000Z",
       "url": "http://localhost:8080/api/projects/6"
     },
@@ -172,14 +160,10 @@
         "location": "local"
       },
       "task_subsets": [],
-<<<<<<< HEAD
       "tasks": {
         "count": 1,
         "url": "http://localhost:8080/api/tasks?project_id=5"
       },
-=======
-      "tasks": "http://localhost:8080/api/tasks?project_id=5",
->>>>>>> 2ab66fc3
       "updated_date": "2022-09-28T12:26:49.493000Z",
       "url": "http://localhost:8080/api/projects/5"
     },
@@ -190,7 +174,7 @@
       "dimension": "2d",
       "id": 4,
       "labels": {
-        "count": 14,
+        "count": 2,
         "url": "http://localhost:8080/api/labels?project_id=4"
       },
       "name": "project4",
@@ -206,14 +190,10 @@
       "status": "annotation",
       "target_storage": null,
       "task_subsets": [],
-<<<<<<< HEAD
       "tasks": {
         "count": 1,
         "url": "http://localhost:8080/api/tasks?project_id=4"
       },
-=======
-      "tasks": "http://localhost:8080/api/tasks?project_id=4",
->>>>>>> 2ab66fc3
       "updated_date": "2022-12-05T07:47:01.518000Z",
       "url": "http://localhost:8080/api/projects/4"
     },
@@ -246,14 +226,10 @@
       "status": "annotation",
       "target_storage": null,
       "task_subsets": [],
-<<<<<<< HEAD
       "tasks": {
         "count": 0,
         "url": "http://localhost:8080/api/tasks?project_id=3"
       },
-=======
-      "tasks": "http://localhost:8080/api/tasks?project_id=3",
->>>>>>> 2ab66fc3
       "updated_date": "2022-03-28T13:06:09.283000Z",
       "url": "http://localhost:8080/api/projects/3"
     },
@@ -296,14 +272,10 @@
       "task_subsets": [
         "Train"
       ],
-<<<<<<< HEAD
       "tasks": {
         "count": 1,
         "url": "http://localhost:8080/api/tasks?project_id=2"
       },
-=======
-      "tasks": "http://localhost:8080/api/tasks?project_id=2",
->>>>>>> 2ab66fc3
       "updated_date": "2022-06-30T08:56:45.601000Z",
       "url": "http://localhost:8080/api/projects/2"
     },
@@ -336,14 +308,10 @@
       "status": "annotation",
       "target_storage": null,
       "task_subsets": [],
-<<<<<<< HEAD
       "tasks": {
         "count": 1,
         "url": "http://localhost:8080/api/tasks?project_id=1"
       },
-=======
-      "tasks": "http://localhost:8080/api/tasks?project_id=1",
->>>>>>> 2ab66fc3
       "updated_date": "2022-11-03T13:57:25.895000Z",
       "url": "http://localhost:8080/api/projects/1"
     }
