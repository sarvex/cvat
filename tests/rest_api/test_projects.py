--- conflicted
+++ resolved
@@ -12,14 +12,9 @@
 from copy import deepcopy
 from deepdiff import DeepDiff
 
-<<<<<<< HEAD
 from cvat_api_client.models import DatasetFileRequest, ProjectWriteRequest
 
-from .utils.config import get_method, make_api_client
-=======
-from .utils.config import (get_method, patch_method, post_files_method,
-                           post_method)
->>>>>>> 987a0920
+from .utils.config import get_method, patch_method, make_api_client
 
 
 @pytest.mark.usefixtures('dontchangedb')
