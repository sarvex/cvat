--- conflicted
+++ resolved
@@ -122,11 +122,7 @@
     task_create_parser.add_argument(
         "--completion_verification_period",
         dest="status_check_period",
-<<<<<<< HEAD
-        default=5,
-=======
         default=2,
->>>>>>> 760f40d3
         type=float,
         help="""number of seconds to wait until checking
                 if data compression finished (necessary before uploading annotations)""",
