# Copyright (C) 2019-2022 Intel Corporation
#
# SPDX-License-Identifier: MIT

import os
import re
import shutil

from tempfile import NamedTemporaryFile

from rest_framework import serializers, exceptions
from django.contrib.auth.models import User, Group

from cvat.apps.dataset_manager.formats.utils import get_label_color
from cvat.apps.engine import models
from cvat.apps.engine.cloud_provider import get_cloud_storage_instance, Credentials, Status
from cvat.apps.engine.log import slogger
from cvat.apps.engine.utils import parse_specific_attributes

from drf_spectacular.utils import OpenApiExample, extend_schema_serializer

class BasicUserSerializer(serializers.ModelSerializer):
    def validate(self, attrs):
        if hasattr(self, 'initial_data'):
            unknown_keys = set(self.initial_data.keys()) - set(self.fields.keys())
            if unknown_keys:
                if set(['is_staff', 'is_superuser', 'groups']) & unknown_keys:
                    message = 'You do not have permissions to access some of' + \
                        ' these fields: {}'.format(unknown_keys)
                else:
                    message = 'Got unknown fields: {}'.format(unknown_keys)
                raise serializers.ValidationError(message)
        return attrs

    class Meta:
        model = User
        fields = ('url', 'id', 'username', 'first_name', 'last_name')

class UserSerializer(serializers.ModelSerializer):
    groups = serializers.SlugRelatedField(many=True,
        slug_field='name', queryset=Group.objects.all())

    class Meta:
        model = User
        fields = ('url', 'id', 'username', 'first_name', 'last_name', 'email',
            'groups', 'is_staff', 'is_superuser', 'is_active', 'last_login',
            'date_joined')
        read_only_fields = ('last_login', 'date_joined')
        write_only_fields = ('password', )

class AttributeSerializer(serializers.ModelSerializer):
    values = serializers.ListField(allow_empty=True,
        child=serializers.CharField(max_length=200),
    )

    class Meta:
        model = models.AttributeSpec
        fields = ('id', 'name', 'mutable', 'input_type', 'default_value', 'values')

    # pylint: disable=no-self-use
    def to_internal_value(self, data):
        attribute = data.copy()
        attribute['values'] = '\n'.join(data.get('values', []))
        return attribute

    def to_representation(self, instance):
        if instance:
            rep = super().to_representation(instance)
            rep['values'] = rep['values'].split('\n')
        else:
            rep = instance

        return rep

class LabelSerializer(serializers.ModelSerializer):
    id = serializers.IntegerField(required=False)
    attributes = AttributeSerializer(many=True, source='attributespec_set',
        default=[])
    color = serializers.CharField(allow_blank=True, required=False)
    deleted = serializers.BooleanField(required=False, help_text="Delete label if value is true from proper Task/Project object")

    class Meta:
        model = models.Label
        fields = ('id', 'name', 'color', 'attributes', 'deleted')

    def validate(self, attrs):
        if attrs.get('deleted') and attrs.get('id') is None:
            raise serializers.ValidationError('Deleted label must have an ID')

        return attrs

    @staticmethod
    def update_instance(validated_data, parent_instance):
        attributes = validated_data.pop('attributespec_set', [])
        instance = dict()
        if isinstance(parent_instance, models.Project):
            instance['project'] = parent_instance
            logger = slogger.project[parent_instance.id]
        else:
            instance['task'] = parent_instance
            logger = slogger.task[parent_instance.id]
        if not validated_data.get('id') is None:
            try:
                db_label = models.Label.objects.get(id=validated_data['id'],
                    **instance)
            except models.Label.DoesNotExist:
                raise exceptions.NotFound(detail='Not found label with id #{} to change'.format(validated_data['id']))
            db_label.name = validated_data.get('name', db_label.name)
            logger.info("{}({}) label was updated".format(db_label.name, db_label.id))
        else:
            db_label = models.Label.objects.create(name=validated_data.get('name'), **instance)
            logger.info("New {} label was created".format(db_label.name))
        if validated_data.get('deleted'):
            db_label.delete()
            return
        if not validated_data.get('color', None):
            label_colors = [l.color for l in
                instance[tuple(instance.keys())[0]].label_set.exclude(id=db_label.id).order_by('id')
            ]
            db_label.color = get_label_color(db_label.name, label_colors)
        else:
            db_label.color = validated_data.get('color', db_label.color)
        db_label.save()
        for attr in attributes:
            (db_attr, created) = models.AttributeSpec.objects.get_or_create(
                label=db_label, name=attr['name'], defaults=attr)
            if created:
                logger.info("New {} attribute for {} label was created"
                    .format(db_attr.name, db_label.name))
            else:
                logger.info("{} attribute for {} label was updated"
                    .format(db_attr.name, db_label.name))

                # FIXME: need to update only "safe" fields
                db_attr.default_value = attr.get('default_value', db_attr.default_value)
                db_attr.mutable = attr.get('mutable', db_attr.mutable)
                db_attr.input_type = attr.get('input_type', db_attr.input_type)
                db_attr.values = attr.get('values', db_attr.values)
                db_attr.save()

class JobCommitSerializer(serializers.ModelSerializer):
    class Meta:
        model = models.JobCommit
        fields = ('id', 'owner', 'data', 'timestamp', 'scope')


class JobReadSerializer(serializers.ModelSerializer):
    task_id = serializers.ReadOnlyField(source="segment.task.id")
    project_id = serializers.ReadOnlyField(source="get_project_id", allow_null=True)
    start_frame = serializers.ReadOnlyField(source="segment.start_frame")
    stop_frame = serializers.ReadOnlyField(source="segment.stop_frame")
    assignee = BasicUserSerializer(allow_null=True)
    dimension = serializers.CharField(max_length=2, source='segment.task.dimension')
    labels = LabelSerializer(many=True, source='get_labels')
    data_chunk_size = serializers.ReadOnlyField(source='segment.task.data.chunk_size')
    data_compressed_chunk_type = serializers.ReadOnlyField(source='segment.task.data.compressed_chunk_type')
    mode = serializers.ReadOnlyField(source='segment.task.mode')
    bug_tracker = serializers.CharField(max_length=2000, source='get_bug_tracker',
        allow_null=True)

    class Meta:
        model = models.Job
        fields = ('url', 'id', 'task_id', 'project_id', 'assignee',
            'dimension', 'labels', 'bug_tracker', 'status', 'stage', 'state', 'mode',
            'start_frame', 'stop_frame', 'data_chunk_size', 'data_compressed_chunk_type',
            'updated_date',)
        read_only_fields = fields

class JobWriteSerializer(serializers.ModelSerializer):
    assignee = serializers.IntegerField(allow_null=True, required=False)
    def to_representation(self, instance):
        serializer = JobReadSerializer(instance, context=self.context)
        return serializer.data

    def create(self, validated_data):
        instance = super().create(validated_data)
        db_commit = models.JobCommit(job=instance, scope='create',
            owner=self.context['request'].user, data=validated_data)
        db_commit.save()

        return instance

    def update(self, instance, validated_data):
        state = validated_data.get('state')
        stage = validated_data.get('stage')
        if stage:
            if stage == models.StageChoice.ANNOTATION:
                status = models.StatusChoice.ANNOTATION
            elif stage == models.StageChoice.ACCEPTANCE and state == models.StateChoice.COMPLETED:
                status = models.StatusChoice.COMPLETED
            else:
                status = models.StatusChoice.VALIDATION

            validated_data['status'] = status
            if stage != instance.stage and not state:
                validated_data['state'] = models.StateChoice.NEW

        assignee = validated_data.get('assignee')
        if assignee is not None:
            validated_data['assignee'] = User.objects.get(id=assignee)

        instance = super().update(instance, validated_data)
        db_commit = models.JobCommit(job=instance, scope='update',
            owner=self.context['request'].user, data=validated_data)
        db_commit.save()

        return instance


    class Meta:
        model = models.Job
        fields = ('assignee', 'stage', 'state')

class SimpleJobSerializer(serializers.ModelSerializer):
    assignee = BasicUserSerializer(allow_null=True)

    class Meta:
        model = models.Job
        fields = ('url', 'id', 'assignee', 'status', 'stage', 'state')
        read_only_fields = fields

class SegmentSerializer(serializers.ModelSerializer):
    jobs = SimpleJobSerializer(many=True, source='job_set')

    class Meta:
        model = models.Segment
        fields = ('start_frame', 'stop_frame', 'jobs')
        read_only_fields = fields

class ClientFileSerializer(serializers.ModelSerializer):
    class Meta:
        model = models.ClientFile
        fields = ('file', )

    # pylint: disable=no-self-use
    def to_internal_value(self, data):
        return {'file': data}

    # pylint: disable=no-self-use
    def to_representation(self, instance):
        if instance:
            upload_dir = instance.data.get_upload_dirname()
            return instance.file.path[len(upload_dir) + 1:]
        else:
            return instance

class ServerFileSerializer(serializers.ModelSerializer):
    class Meta:
        model = models.ServerFile
        fields = ('file', )

    # pylint: disable=no-self-use
    def to_internal_value(self, data):
        return {'file': data}

    # pylint: disable=no-self-use
    def to_representation(self, instance):
        return instance.file if instance else instance

class RemoteFileSerializer(serializers.ModelSerializer):
    class Meta:
        model = models.RemoteFile
        fields = ('file', )

    # pylint: disable=no-self-use
    def to_internal_value(self, data):
        return {'file': data}

    # pylint: disable=no-self-use
    def to_representation(self, instance):
        return instance.file if instance else instance

class RqStatusSerializer(serializers.Serializer):
    state = serializers.ChoiceField(choices=[
        "Queued", "Started", "Finished", "Failed"])
    message = serializers.CharField(allow_blank=True, default="")
    progress = serializers.FloatField(max_value=100, default=0)

class WriteOnceMixin:

    """Adds support for write once fields to serializers.

    To use it, specify a list of fields as `write_once_fields` on the
    serializer's Meta:
    ```
    class Meta:
        model = SomeModel
        fields = '__all__'
        write_once_fields = ('collection', )
    ```

    Now the fields in `write_once_fields` can be set during POST (create),
    but cannot be changed afterwards via PUT or PATCH (update).
    Inspired by http://stackoverflow.com/a/37487134/627411.
    """

    def get_extra_kwargs(self):
        extra_kwargs = super().get_extra_kwargs()

        # We're only interested in PATCH/PUT.
        if 'update' in getattr(self.context.get('view'), 'action', ''):
            return self._set_write_once_fields(extra_kwargs)

        return extra_kwargs

    def _set_write_once_fields(self, extra_kwargs):
        """Set all fields in `Meta.write_once_fields` to read_only."""
        write_once_fields = getattr(self.Meta, 'write_once_fields', None)
        if not write_once_fields:
            return extra_kwargs

        if not isinstance(write_once_fields, (list, tuple)):
            raise TypeError(
                'The `write_once_fields` option must be a list or tuple. '
                'Got {}.'.format(type(write_once_fields).__name__)
            )

        for field_name in write_once_fields:
            kwargs = extra_kwargs.get(field_name, {})
            kwargs['read_only'] = True
            extra_kwargs[field_name] = kwargs

        return extra_kwargs

class DataSerializer(serializers.ModelSerializer):
    image_quality = serializers.IntegerField(min_value=0, max_value=100)
    use_zip_chunks = serializers.BooleanField(default=False)
    client_files = ClientFileSerializer(many=True, default=[])
    server_files = ServerFileSerializer(many=True, default=[])
    remote_files = RemoteFileSerializer(many=True, default=[])
    use_cache = serializers.BooleanField(default=False)
    copy_data = serializers.BooleanField(default=False)
    cloud_storage_id = serializers.IntegerField(write_only=True, allow_null=True, required=False)

    class Meta:
        model = models.Data
        fields = ('chunk_size', 'size', 'image_quality', 'start_frame', 'stop_frame', 'frame_filter',
            'compressed_chunk_type', 'original_chunk_type', 'client_files', 'server_files', 'remote_files', 'use_zip_chunks',
            'cloud_storage_id', 'use_cache', 'copy_data', 'storage_method', 'storage', 'sorting_method')

    # pylint: disable=no-self-use
    def validate_frame_filter(self, value):
        match = re.search(r"step\s*=\s*([1-9]\d*)", value)
        if not match:
            raise serializers.ValidationError("Invalid frame filter expression")
        return value

    # pylint: disable=no-self-use
    def validate_chunk_size(self, value):
        if not value > 0:
            raise serializers.ValidationError('Chunk size must be a positive integer')
        return value

    # pylint: disable=no-self-use
    def validate(self, attrs):
        if 'start_frame' in attrs and 'stop_frame' in attrs \
            and attrs['start_frame'] > attrs['stop_frame']:
            raise serializers.ValidationError('Stop frame must be more or equal start frame')
        return attrs

    def create(self, validated_data):
        files = self._pop_data(validated_data)
        db_data = models.Data.objects.create(**validated_data)
        db_data.make_dirs()

        self._create_files(db_data, files)

        db_data.save()
        return db_data

    def update(self, instance, validated_data):
        files = self._pop_data(validated_data)
        for key, value in validated_data.items():
            setattr(instance, key, value)
        self._create_files(instance, files)
        instance.save()
        return instance

    # pylint: disable=no-self-use
    def _pop_data(self, validated_data):
        client_files = validated_data.pop('client_files')
        server_files = validated_data.pop('server_files')
        remote_files = validated_data.pop('remote_files')

        for extra_key in { 'use_zip_chunks', 'use_cache', 'copy_data' }:
            validated_data.pop(extra_key)

        files = {'client_files': client_files, 'server_files': server_files, 'remote_files': remote_files}
        return files


    # pylint: disable=no-self-use
    def _create_files(self, instance, files):
        if 'client_files' in files:
            client_objects = []
            for f in files['client_files']:
                client_file = models.ClientFile(data=instance, **f)
                client_objects.append(client_file)
            models.ClientFile.objects.bulk_create(client_objects)

        if 'server_files' in files:
            for f in files['server_files']:
                server_file = models.ServerFile(data=instance, **f)
                server_file.save()

        if 'remote_files' in files:
            for f in files['remote_files']:
                remote_file = models.RemoteFile(data=instance, **f)
                remote_file.save()

class StorageSerializer(serializers.ModelSerializer):
    class Meta:
        model = models.Storage
        fields = ('id', 'location', 'cloud_storage_id')

class TaskReadSerializer(serializers.ModelSerializer):
    labels = LabelSerializer(many=True, source='label_set', partial=True, required=False)
    segments = SegmentSerializer(many=True, source='segment_set', read_only=True)
    data_chunk_size = serializers.ReadOnlyField(source='data.chunk_size', required=False)
    data_compressed_chunk_type = serializers.ReadOnlyField(source='data.compressed_chunk_type', required=False)
    data_original_chunk_type = serializers.ReadOnlyField(source='data.original_chunk_type', required=False)
    size = serializers.ReadOnlyField(source='data.size', required=False)
    image_quality = serializers.ReadOnlyField(source='data.image_quality', required=False)
    data = serializers.ReadOnlyField(source='data.id', required=False)
    owner = BasicUserSerializer(required=False)
    assignee = BasicUserSerializer(allow_null=True, required=False)
    project_id = serializers.IntegerField(required=False, allow_null=True)
    dimension = serializers.CharField(allow_blank=True, required=False)
    target_storage = StorageSerializer(required=False)
    source_storage = StorageSerializer(required=False)

    class Meta:
        model = models.Task
        fields = ('url', 'id', 'name', 'project_id', 'mode', 'owner', 'assignee',
<<<<<<< HEAD
            'owner_id', 'assignee_id', 'bug_tracker', 'created_date', 'updated_date',
            'overlap', 'segment_size', 'status', 'labels', 'segments',
            'data_chunk_size', 'data_compressed_chunk_type', 'data_original_chunk_type',
            'size', 'image_quality', 'data', 'dimension', 'subset', 'organization')
        read_only_fields = ('mode', 'created_date', 'updated_date', 'status',
            'data_chunk_size', 'owner', 'assignee', 'data_compressed_chunk_type',
            'data_original_chunk_type', 'size', 'image_quality', 'data',
            'organization')
        write_once_fields = ('overlap', 'segment_size', 'project_id')
        extra_kwargs = { 'organization': { 'allow_null': True } }
=======
            'bug_tracker', 'created_date', 'updated_date', 'overlap', 'segment_size',
            'status', 'labels', 'segments', 'data_chunk_size', 'data_compressed_chunk_type',
            'data_original_chunk_type', 'size', 'image_quality', 'data', 'dimension',
            'subset', 'organization', 'target_storage', 'source_storage',
        )
        read_only_fields = fields

    def to_representation(self, instance):
        response = super().to_representation(instance)
        if instance.project_id:
            response["labels"] = LabelSerializer(many=True).to_representation(instance.project.label_set)
        return response

class TaskWriteSerializer(WriteOnceMixin, serializers.ModelSerializer):
    labels = LabelSerializer(many=True, source='label_set', partial=True, required=False)
    owner_id = serializers.IntegerField(write_only=True, allow_null=True, required=False)
    assignee_id = serializers.IntegerField(write_only=True, allow_null=True, required=False)
    project_id = serializers.IntegerField(required=False, allow_null=True)
    target_storage = StorageSerializer(required=False)
    source_storage = StorageSerializer(required=False)

    class Meta:
        model = models.Task
        fields = ('url', 'id', 'name', 'project_id', 'owner_id', 'assignee_id',
            'bug_tracker', 'overlap', 'segment_size', 'labels', 'subset',
            'target_storage', 'source_storage',
        )
        write_once_fields = ('overlap', 'segment_size', 'project_id', 'owner_id', 'labels')

    def to_representation(self, instance):
        serializer = TaskReadSerializer(instance, context=self.context)
        return serializer.data
>>>>>>> 6f887fc8

    # pylint: disable=no-self-use
    def create(self, validated_data):
        project_id = validated_data.get("project_id")
        if not (validated_data.get("label_set") or project_id):
            raise serializers.ValidationError('Label set or project_id must be present')
        if validated_data.get("label_set") and project_id:
            raise serializers.ValidationError('Project must have only one of Label set or project_id')

        project = None
        if project_id:
            try:
                project = models.Project.objects.get(id=project_id)
            except models.Project.DoesNotExist:
                raise serializers.ValidationError(f'The specified project #{project_id} does not exist.')

            if project.organization != validated_data.get('organization'):
                raise serializers.ValidationError(f'The task and its project should be in the same organization.')

        labels = validated_data.pop('label_set', [])

        # configure source/target storages for import/export
        storages = _configure_related_storages({
            'source_storage': validated_data.pop('source_storage', None),
            'target_storage': validated_data.pop('target_storage', None),
        })

        db_task = models.Task.objects.create(
            **storages,
            **validated_data)

        label_colors = list()
        for label in labels:
            attributes = label.pop('attributespec_set')
            if label.get('id', None):
                del label['id']
            if not label.get('color', None):
                label['color'] = get_label_color(label['name'], label_colors)
            label_colors.append(label['color'])
            db_label = models.Label.objects.create(task=db_task, **label)
            for attr in attributes:
                if attr.get('id', None):
                    del attr['id']
                models.AttributeSpec.objects.create(label=db_label, **attr)

        task_path = db_task.get_dirname()
        if os.path.isdir(task_path):
            shutil.rmtree(task_path)

        os.makedirs(db_task.get_task_logs_dirname())
        os.makedirs(db_task.get_task_artifacts_dirname())

        db_task.save()
        return db_task

    # pylint: disable=no-self-use
    def update(self, instance, validated_data):
        instance.name = validated_data.get('name', instance.name)
        instance.owner_id = validated_data.get('owner_id', instance.owner_id)
        instance.assignee_id = validated_data.get('assignee_id', instance.assignee_id)
        instance.bug_tracker = validated_data.get('bug_tracker',
            instance.bug_tracker)
        instance.subset = validated_data.get('subset', instance.subset)
        labels = validated_data.get('label_set', [])
        if instance.project_id is None:
            for label in labels:
                LabelSerializer.update_instance(label, instance)
        validated_project_id = validated_data.get('project_id')
        if validated_project_id is not None and validated_project_id != instance.project_id:
            project = models.Project.objects.get(id=validated_project_id)
            if project.tasks.count() and project.tasks.first().dimension != instance.dimension:
                raise serializers.ValidationError(f'Dimension ({instance.dimension}) of the task must be the same as other tasks in project ({project.tasks.first().dimension})')
            if instance.project_id is None:
                for old_label in instance.label_set.all():
                    try:
                        new_label = project.label_set.filter(name=old_label.name).first()
                    except ValueError:
                        raise serializers.ValidationError(f'Target project does not have label with name "{old_label.name}"')
                    old_label.attributespec_set.all().delete()
                    for model in (models.LabeledTrack, models.LabeledShape, models.LabeledImage):
                        model.objects.filter(job__segment__task=instance, label=old_label).update(
                            label=new_label
                        )
                instance.label_set.all().delete()
            else:
                for old_label in instance.project.label_set.all():
                    new_label_for_name = list(filter(lambda x: x.get('id', None) == old_label.id, labels))
                    if len(new_label_for_name):
                        old_label.name = new_label_for_name[0].get('name', old_label.name)
                    try:
                        new_label = project.label_set.filter(name=old_label.name).first()
                    except ValueError:
                        raise serializers.ValidationError(f'Target project does not have label with name "{old_label.name}"')
                    for (model, attr, attr_name) in (
                        (models.LabeledTrack, models.LabeledTrackAttributeVal, 'track'),
                        (models.LabeledShape, models.LabeledShapeAttributeVal, 'shape'),
                        (models.LabeledImage, models.LabeledImageAttributeVal, 'image')
                    ):
                        attr.objects.filter(**{
                            f'{attr_name}__job__segment__task': instance,
                            f'{attr_name}__label': old_label
                        }).delete()
                        model.objects.filter(job__segment__task=instance, label=old_label).update(
                            label=new_label
                        )
            instance.project = project

        # update source and target storages
        _update_related_storages(instance, validated_data)

        instance.save()
        return instance

    def validate(self, attrs):
        # When moving task labels can be mapped to one, but when not names must be unique
        if 'project_id' in attrs.keys() and self.instance is not None:
            project_id = attrs.get('project_id')
            if project_id is not None:
                project = models.Project.objects.filter(id=project_id).first()
                if project is None:
                    raise serializers.ValidationError(f'Cannot find project with ID {project_id}')

            # Check that all labels can be mapped
            new_label_names = set()
            old_labels = self.instance.project.label_set.all() if self.instance.project_id else self.instance.label_set.all()
            for old_label in old_labels:
                new_labels = tuple(filter(lambda x: x.get('id') == old_label.id, attrs.get('label_set', [])))
                if len(new_labels):
                    new_label_names.add(new_labels[0].get('name', old_label.name))
                else:
                    new_label_names.add(old_label.name)
            target_project = models.Project.objects.get(id=project_id)
            target_project_label_names = set()
            for label in target_project.label_set.all():
                target_project_label_names.add(label.name)
            if not new_label_names.issubset(target_project_label_names):
                raise serializers.ValidationError('All task or project label names must be mapped to the target project')
        else:
            if 'label_set' in attrs.keys():
                label_names = [label['name'] for label in attrs.get('label_set')]
                if len(label_names) != len(set(label_names)):
                    raise serializers.ValidationError('All label names must be unique for the task')

        return attrs


class ProjectSearchSerializer(serializers.ModelSerializer):
    class Meta:
        model = models.Project
        fields = ('id', 'name')
        read_only_fields = ('name',)

class ProjectReadSerializer(serializers.ModelSerializer):
    labels = LabelSerializer(many=True, source='label_set', partial=True, default=[])
    owner = BasicUserSerializer(required=False, read_only=True)
    assignee = BasicUserSerializer(allow_null=True, required=False, read_only=True)
    task_subsets = serializers.ListField(child=serializers.CharField(), required=False)
    dimension = serializers.CharField(max_length=16, required=False, read_only=True)
    target_storage = StorageSerializer(required=False)
    source_storage = StorageSerializer(required=False)

    class Meta:
        model = models.Project
        fields = ('url', 'id', 'name', 'labels', 'tasks', 'owner', 'assignee',
            'bug_tracker', 'task_subsets', # 'owner_id', 'assignee_id',
            'created_date', 'updated_date', 'status', 'dimension', 'organization',
            'target_storage', 'source_storage',
        )
        read_only_fields = ('created_date', 'updated_date', 'status', 'owner',
<<<<<<< HEAD
            'assignee', 'task_subsets', 'dimension', 'organization', 'tasks')
        extra_kwargs = { 'organization': { 'allow_null': True } }
=======
            'assignee', 'task_subsets', 'dimension', 'organization', 'tasks',
            'target_storage', 'source_storage',
        )
>>>>>>> 6f887fc8

    def to_representation(self, instance):
        response = super().to_representation(instance)
        task_subsets = set(instance.tasks.values_list('subset', flat=True))
        task_subsets.discard('')
        response['task_subsets'] = list(task_subsets)
        response['dimension'] = instance.tasks.first().dimension if instance.tasks.count() else None
        return response

class ProjectWriteSerializer(serializers.ModelSerializer):
    labels = LabelSerializer(many=True, source='label_set', partial=True, default=[])
    owner_id = serializers.IntegerField(write_only=True, allow_null=True, required=False)
    assignee_id = serializers.IntegerField(write_only=True, allow_null=True, required=False)
    task_subsets = serializers.ListField(child=serializers.CharField(), required=False)

    target_storage = StorageSerializer(required=False)
    source_storage = StorageSerializer(required=False)

    class Meta:
        model = models.Project
        fields = ('name', 'labels', 'owner_id', 'assignee_id', 'bug_tracker',
            'target_storage', 'source_storage', 'task_subsets',
        )

    def to_representation(self, instance):
        serializer = ProjectReadSerializer(instance, context=self.context)
        return serializer.data

    # pylint: disable=no-self-use
    def create(self, validated_data):
        labels = validated_data.pop('label_set')

        # configure source/target storages for import/export
        storages = _configure_related_storages({
            'source_storage': validated_data.pop('source_storage', None),
            'target_storage': validated_data.pop('target_storage', None),
        })

        db_project = models.Project.objects.create(
            **storages,
            **validated_data)
        label_colors = list()
        for label in labels:
            if label.get('id', None):
                del label['id']
            attributes = label.pop('attributespec_set')
            if not label.get('color', None):
                label['color'] = get_label_color(label['name'], label_colors)
            label_colors.append(label['color'])
            db_label = models.Label.objects.create(project=db_project, **label)
            for attr in attributes:
                if attr.get('id', None):
                    del attr['id']
                models.AttributeSpec.objects.create(label=db_label, **attr)

        project_path = db_project.get_dirname()
        if os.path.isdir(project_path):
            shutil.rmtree(project_path)
        os.makedirs(db_project.get_project_logs_dirname())

        return db_project

    # pylint: disable=no-self-use
    def update(self, instance, validated_data):
        instance.name = validated_data.get('name', instance.name)
        instance.owner_id = validated_data.get('owner_id', instance.owner_id)
        instance.assignee_id = validated_data.get('assignee_id', instance.assignee_id)
        instance.bug_tracker = validated_data.get('bug_tracker', instance.bug_tracker)
        labels = validated_data.get('label_set', [])
        for label in labels:
            LabelSerializer.update_instance(label, instance)

        # update source and target storages
        _update_related_storages(instance, validated_data)

        instance.save()
        return instance


    def validate_labels(self, value):
        if value:
            label_names = [label['name'] for label in value]
            if len(label_names) != len(set(label_names)):
                raise serializers.ValidationError('All label names must be unique for the project')
        return value

class ExceptionSerializer(serializers.Serializer):
    system = serializers.CharField(max_length=255)
    client = serializers.CharField(max_length=255)
    time = serializers.DateTimeField()

    job_id = serializers.IntegerField(required=False)
    task_id = serializers.IntegerField(required=False)
    proj_id = serializers.IntegerField(required=False)
    client_id = serializers.IntegerField()

    message = serializers.CharField(max_length=4096)
    filename = serializers.URLField()
    line = serializers.IntegerField()
    column = serializers.IntegerField()
    stack = serializers.CharField(max_length=8192,
        style={'base_template': 'textarea.html'}, allow_blank=True)

class AboutSerializer(serializers.Serializer):
    name = serializers.CharField(max_length=128)
    description = serializers.CharField(max_length=2048)
    version = serializers.CharField(max_length=64)

class FrameMetaSerializer(serializers.Serializer):
    width = serializers.IntegerField()
    height = serializers.IntegerField()
    name = serializers.CharField(max_length=1024)
    has_related_context = serializers.BooleanField()

class PluginsSerializer(serializers.Serializer):
    GIT_INTEGRATION = serializers.BooleanField()
    ANALYTICS = serializers.BooleanField()
    MODELS = serializers.BooleanField()
    PREDICT = serializers.BooleanField()

class DataMetaReadSerializer(serializers.ModelSerializer):
    frames = FrameMetaSerializer(many=True, allow_null=True)
    image_quality = serializers.IntegerField(min_value=0, max_value=100)
    deleted_frames = serializers.ListField(child=serializers.IntegerField(min_value=0))

    class Meta:
        model = models.Data
        fields = (
            'chunk_size',
            'size',
            'image_quality',
            'start_frame',
            'stop_frame',
            'frame_filter',
            'frames',
            'deleted_frames',
        )
        read_only_fields = fields

class DataMetaWriteSerializer(serializers.ModelSerializer):
    deleted_frames = serializers.ListField(child=serializers.IntegerField(min_value=0))

    class Meta:
        model = models.Data
        fields = ('deleted_frames',)

class AttributeValSerializer(serializers.Serializer):
    spec_id = serializers.IntegerField()
    value = serializers.CharField(max_length=4096, allow_blank=True)

    def to_internal_value(self, data):
        data['value'] = str(data['value'])
        return super().to_internal_value(data)

class AnnotationSerializer(serializers.Serializer):
    id = serializers.IntegerField(default=None, allow_null=True)
    frame = serializers.IntegerField(min_value=0)
    label_id = serializers.IntegerField(min_value=0)
    group = serializers.IntegerField(min_value=0, allow_null=True)
    source = serializers.CharField(default = 'manual')

class LabeledImageSerializer(AnnotationSerializer):
    attributes = AttributeValSerializer(many=True,
        source="labeledimageattributeval_set")

class ShapeSerializer(serializers.Serializer):
    type = serializers.ChoiceField(choices=models.ShapeType.choices())
    occluded = serializers.BooleanField()
    z_order = serializers.IntegerField(default=0)
    rotation = serializers.FloatField(default=0, min_value=0, max_value=360)
    points = serializers.ListField(
        child=serializers.FloatField(),
        allow_empty=False,
    )

class LabeledShapeSerializer(ShapeSerializer, AnnotationSerializer):
    attributes = AttributeValSerializer(many=True,
        source="labeledshapeattributeval_set")

class TrackedShapeSerializer(ShapeSerializer):
    id = serializers.IntegerField(default=None, allow_null=True)
    frame = serializers.IntegerField(min_value=0)
    outside = serializers.BooleanField()
    attributes = AttributeValSerializer(many=True,
        source="trackedshapeattributeval_set")

class LabeledTrackSerializer(AnnotationSerializer):
    shapes = TrackedShapeSerializer(many=True, allow_empty=False,
        source="trackedshape_set")
    attributes = AttributeValSerializer(many=True,
        source="labeledtrackattributeval_set")

class LabeledDataSerializer(serializers.Serializer):
    version = serializers.IntegerField()
    tags   = LabeledImageSerializer(many=True)
    shapes = LabeledShapeSerializer(many=True)
    tracks = LabeledTrackSerializer(many=True)

class FileInfoSerializer(serializers.Serializer):
    name = serializers.CharField(max_length=1024)
    type = serializers.ChoiceField(choices=["REG", "DIR"])

class LogEventSerializer(serializers.Serializer):
    job_id = serializers.IntegerField(required=False)
    task_id = serializers.IntegerField(required=False)
    proj_id = serializers.IntegerField(required=False)
    client_id = serializers.IntegerField()

    name = serializers.CharField(max_length=64)
    time = serializers.DateTimeField()
    message = serializers.CharField(max_length=4096, required=False)
    payload = serializers.DictField(required=False)
    is_active = serializers.BooleanField()

class AnnotationFileSerializer(serializers.Serializer):
    annotation_file = serializers.FileField()

class DatasetFileSerializer(serializers.Serializer):
    dataset_file = serializers.FileField()

    @staticmethod
    def validate_dataset_file(value):
        if os.path.splitext(value.name)[1] != '.zip':
            raise serializers.ValidationError('Dataset file should be zip archive')
        return value

class TaskFileSerializer(serializers.Serializer):
    task_file = serializers.FileField()

class ProjectFileSerializer(serializers.Serializer):
    project_file = serializers.FileField()

class CommentReadSerializer(serializers.ModelSerializer):
    owner = BasicUserSerializer(allow_null=True, required=False)

    class Meta:
        model = models.Comment
        fields = ('id', 'issue', 'owner', 'message', 'created_date',
            'updated_date')
        read_only_fields = fields

class CommentWriteSerializer(WriteOnceMixin, serializers.ModelSerializer):
    def to_representation(self, instance):
        serializer = CommentReadSerializer(instance, context=self.context)
        return serializer.data

    class Meta:
        model = models.Comment
        fields = ('id', 'issue', 'owner', 'message', 'created_date',
            'updated_date')
        read_only_fields = ('id', 'created_date', 'updated_date', 'owner')
        write_once_fields = ('issue', )


class IssueReadSerializer(serializers.ModelSerializer):
    owner = BasicUserSerializer(allow_null=True, required=False)
    assignee = BasicUserSerializer(allow_null=True, required=False)
    position = serializers.ListField(
        child=serializers.FloatField(), allow_empty=False
    )
    comments = CommentReadSerializer(many=True)

    class Meta:
        model = models.Issue
        fields = ('id', 'frame', 'position', 'job', 'owner', 'assignee',
            'created_date', 'updated_date', 'comments', 'resolved')
        read_only_fields = fields


class IssueWriteSerializer(WriteOnceMixin, serializers.ModelSerializer):
    position = serializers.ListField(
        child=serializers.FloatField(), allow_empty=False,
    )
    message = serializers.CharField(style={'base_template': 'textarea.html'})

    def to_representation(self, instance):
        serializer = IssueReadSerializer(instance, context=self.context)
        return serializer.data

    def create(self, validated_data):
        message = validated_data.pop('message')
        db_issue = super().create(validated_data)
        models.Comment.objects.create(issue=db_issue,
            message=message, owner=db_issue.owner)
        return db_issue

    class Meta:
        model = models.Issue
        fields = ('id', 'frame', 'position', 'job', 'owner', 'assignee',
            'created_date', 'updated_date', 'message', 'resolved')
        read_only_fields = ('id', 'owner', 'created_date', 'updated_date')
        write_once_fields = ('frame', 'position', 'job', 'message', 'owner')

class ManifestSerializer(serializers.ModelSerializer):
    class Meta:
        model = models.Manifest
        fields = ('filename', )

    # pylint: disable=no-self-use
    def to_internal_value(self, data):
        return {'filename': data }

    # pylint: disable=no-self-use
    def to_representation(self, instance):
        return instance.filename if instance else instance

class CloudStorageReadSerializer(serializers.ModelSerializer):
    owner = BasicUserSerializer(required=False)
    manifests = ManifestSerializer(many=True, default=[])
    class Meta:
        model = models.CloudStorage
        exclude = ['credentials']
        read_only_fields = ('created_date', 'updated_date', 'owner', 'organization')
        extra_kwargs = { 'organization': { 'allow_null': True } }

@extend_schema_serializer(
    examples=[
        OpenApiExample(
            'Create AWS S3 cloud storage with credentials',
            description='',
            value={
                'provider_type': models.CloudProviderChoice.AWS_S3,
                'resource': 'somebucket',
                'display_name': 'Bucket',
                'credentials_type': models.CredentialsTypeChoice.KEY_SECRET_KEY_PAIR,
                'specific_attributes': 'region=eu-central-1',
                'description': 'Some description',
                'manifests': [
                    'manifest.jsonl'
                ],

            },
            request_only=True,
        ),
        OpenApiExample(
            'Create AWS S3 cloud storage without credentials',
            value={
                'provider_type': models.CloudProviderChoice.AWS_S3,
                'resource': 'somebucket',
                'display_name': 'Bucket',
                'credentials_type': models.CredentialsTypeChoice.ANONYMOUS_ACCESS,
                'manifests': [
                    'manifest.jsonl'
                ],
            },
            request_only=True,
        ),
        OpenApiExample(
            'Create Azure cloud storage',
            value={
                'provider_type': models.CloudProviderChoice.AZURE_CONTAINER,
                'resource': 'sonecontainer',
                'display_name': 'Container',
                'credentials_type': models.CredentialsTypeChoice.ACCOUNT_NAME_TOKEN_PAIR,
                'account_name': 'someaccount',
                'session_token': 'xxx',
                'manifests': [
                    'manifest.jsonl'
                ],
            },
            request_only=True,
        ),
        OpenApiExample(
            'Create GCS',
            value={
                'provider_type': models.CloudProviderChoice.GOOGLE_CLOUD_STORAGE,
                'resource': 'somebucket',
                'display_name': 'Bucket',
                'credentials_type': models.CredentialsTypeChoice.KEY_FILE_PATH,
                'key_file': 'file',
                'manifests': [
                    'manifest.jsonl'
                ],
            },
            request_only=True,
        )
    ]
)
class CloudStorageWriteSerializer(serializers.ModelSerializer):
    owner = BasicUserSerializer(required=False)
    session_token = serializers.CharField(max_length=440, allow_blank=True, required=False)
    key = serializers.CharField(max_length=20, allow_blank=True, required=False)
    secret_key = serializers.CharField(max_length=40, allow_blank=True, required=False)
    key_file = serializers.FileField(required=False)
    account_name = serializers.CharField(max_length=24, allow_blank=True, required=False)
    manifests = ManifestSerializer(many=True, default=[])

    class Meta:
        model = models.CloudStorage
        fields = (
            'provider_type', 'resource', 'display_name', 'owner', 'credentials_type',
            'created_date', 'updated_date', 'session_token', 'account_name', 'key',
            'secret_key', 'key_file', 'specific_attributes', 'description', 'id',
            'manifests', 'organization'
        )
        read_only_fields = ('created_date', 'updated_date', 'owner', 'organization')
        extra_kwargs = { 'organization': { 'allow_null': True } }

    # pylint: disable=no-self-use
    def validate_specific_attributes(self, value):
        if value:
            attributes = value.split('&')
            for attribute in attributes:
                if not len(attribute.split('=')) == 2:
                    raise serializers.ValidationError('Invalid specific attributes')
        return value

    def validate(self, attrs):
        provider_type = attrs.get('provider_type')
        if provider_type == models.CloudProviderChoice.AZURE_CONTAINER:
            if not attrs.get('account_name', ''):
                raise serializers.ValidationError('Account name for Azure container was not specified')
        return attrs

    @staticmethod
    def _manifests_validation(storage, manifests):
        # check manifest files availability
        for manifest in manifests:
            file_status = storage.get_file_status(manifest)
            if file_status == Status.NOT_FOUND:
                raise serializers.ValidationError({
                    'manifests': "The '{}' file does not exist on '{}' cloud storage" \
                        .format(manifest, storage.name)
                })
            elif file_status == Status.FORBIDDEN:
                raise serializers.ValidationError({
                    'manifests': "The '{}' file does not available on '{}' cloud storage. Access denied" \
                        .format(manifest, storage.name)
                })

    def create(self, validated_data):
        provider_type = validated_data.get('provider_type')
        should_be_created = validated_data.pop('should_be_created', None)

        key_file = validated_data.pop('key_file', None)
        # we need to save it to temporary file to check the granted permissions
        temporary_file = ''
        if key_file:
            with NamedTemporaryFile(mode='wb', prefix='cvat', delete=False) as temp_key:
                temp_key.write(key_file.read())
                temporary_file = temp_key.name
            key_file.close()
            del key_file
        credentials = Credentials(
            account_name=validated_data.pop('account_name', ''),
            key=validated_data.pop('key', ''),
            secret_key=validated_data.pop('secret_key', ''),
            session_token=validated_data.pop('session_token', ''),
            key_file_path=temporary_file,
            credentials_type = validated_data.get('credentials_type')
        )
        details = {
            'resource': validated_data.get('resource'),
            'credentials': credentials,
            'specific_attributes': parse_specific_attributes(validated_data.get('specific_attributes', ''))
        }
        storage = get_cloud_storage_instance(cloud_provider=provider_type, **details)
        if should_be_created:
            try:
                storage.create()
            except Exception as ex:
                slogger.glob.warning("Failed with creating storage\n{}".format(str(ex)))
                raise

        storage_status = storage.get_status()
        if storage_status == Status.AVAILABLE:
            manifests = [m.get('filename') for m in validated_data.pop('manifests')]
            self._manifests_validation(storage, manifests)

            db_storage = models.CloudStorage.objects.create(
                credentials=credentials.convert_to_db(),
                **validated_data
            )
            db_storage.save()

            manifest_file_instances = [models.Manifest(filename=manifest, cloud_storage=db_storage) for manifest in manifests]
            models.Manifest.objects.bulk_create(manifest_file_instances)

            cloud_storage_path = db_storage.get_storage_dirname()
            if os.path.isdir(cloud_storage_path):
                shutil.rmtree(cloud_storage_path)

            os.makedirs(db_storage.get_storage_logs_dirname(), exist_ok=True)
            if temporary_file:
                # so, gcs key file is valid and we need to set correct path to the file
                real_path_to_key_file = db_storage.get_key_file_path()
                shutil.copyfile(temporary_file, real_path_to_key_file)
                os.remove(temporary_file)

                credentials.key_file_path = real_path_to_key_file
                db_storage.credentials = credentials.convert_to_db()
                db_storage.save()
            return db_storage
        elif storage_status == Status.FORBIDDEN:
            field = 'credentials'
            message = 'Cannot create resource {} with specified credentials. Access forbidden.'.format(storage.name)
        else:
            field = 'resource'
            message = 'The resource {} not found. It may have been deleted.'.format(storage.name)
        if temporary_file:
            os.remove(temporary_file)
        slogger.glob.error(message)
        raise serializers.ValidationError({field: message})

    # pylint: disable=no-self-use
    def update(self, instance, validated_data):
        credentials = Credentials()
        credentials.convert_from_db({
            'type': instance.credentials_type,
            'value': instance.credentials,
        })
        credentials_dict = {k:v for k,v in validated_data.items() if k in {
            'key','secret_key', 'account_name', 'session_token', 'key_file_path',
            'credentials_type'
        }}

        key_file = validated_data.pop('key_file', None)
        temporary_file = ''
        if key_file:
            with NamedTemporaryFile(mode='wb', prefix='cvat', delete=False) as temp_key:
                temp_key.write(key_file.read())
                temporary_file = temp_key.name
            credentials_dict['key_file_path'] = temporary_file
            key_file.close()
            del key_file

        credentials.mapping_with_new_values(credentials_dict)
        instance.credentials = credentials.convert_to_db()
        instance.credentials_type = validated_data.get('credentials_type', instance.credentials_type)
        instance.resource = validated_data.get('resource', instance.resource)
        instance.display_name = validated_data.get('display_name', instance.display_name)
        instance.description = validated_data.get('description', instance.description)
        instance.specific_attributes = validated_data.get('specific_attributes', instance.specific_attributes)

        # check cloud storage existing
        details = {
            'resource': instance.resource,
            'credentials': credentials,
            'specific_attributes': parse_specific_attributes(instance.specific_attributes)
        }
        storage = get_cloud_storage_instance(cloud_provider=instance.provider_type, **details)
        storage_status = storage.get_status()
        if storage_status == Status.AVAILABLE:
            new_manifest_names = set(i.get('filename') for i in validated_data.get('manifests', []))
            previos_manifest_names = set(i.filename for i in instance.manifests.all())
            delta_to_delete = tuple(previos_manifest_names - new_manifest_names)
            delta_to_create = tuple(new_manifest_names - previos_manifest_names)
            if delta_to_delete:
                instance.manifests.filter(filename__in=delta_to_delete).delete()
            if delta_to_create:
                # check manifest files existing
                self._manifests_validation(storage, delta_to_create)
                manifest_instances = [models.Manifest(filename=f, cloud_storage=instance) for f in delta_to_create]
                models.Manifest.objects.bulk_create(manifest_instances)
            if temporary_file:
                # so, gcs key file is valid and we need to set correct path to the file
                real_path_to_key_file = instance.get_key_file_path()
                shutil.copyfile(temporary_file, real_path_to_key_file)
                os.remove(temporary_file)

                instance.credentials = real_path_to_key_file
            instance.save()
            return instance
        elif storage_status == Status.FORBIDDEN:
            field = 'credentials'
            message = 'Cannot update resource {} with specified credentials. Access forbidden.'.format(storage.name)
        else:
            field = 'resource'
            message = 'The resource {} not found. It may have been deleted.'.format(storage.name)
        if temporary_file:
            os.remove(temporary_file)
        slogger.glob.error(message)
        raise serializers.ValidationError({field: message})

class RelatedFileSerializer(serializers.ModelSerializer):

    class Meta:
        model = models.RelatedFile
        fields = '__all__'
        read_only_fields = ('path',)


def _update_related_storages(instance, validated_data):
    for storage in ('source_storage', 'target_storage'):
        new_conf = validated_data.pop(storage, None)

        if not new_conf:
            continue

        cloud_storage_id = new_conf.get('cloud_storage_id')
        if cloud_storage_id:
            _validate_existence_of_cloud_storage(cloud_storage_id)

        # storage_instance maybe None
        storage_instance = getattr(instance, storage)
        if not storage_instance:
            storage_instance = models.Storage(**new_conf)
            storage_instance.save()
            setattr(instance, storage, storage_instance)
            continue

        new_location = new_conf.get('location')
        storage_instance.location = new_location or storage_instance.location
        storage_instance.cloud_storage_id = new_conf.get('cloud_storage_id', \
            storage_instance.cloud_storage_id if not new_location else None)

        cloud_storage_id = storage_instance.cloud_storage_id
        if cloud_storage_id:
            try:
                _ = models.CloudStorage.objects.get(id=cloud_storage_id)
            except models.CloudStorage.DoesNotExist:
                raise serializers.ValidationError(f'The specified cloud storage {cloud_storage_id} does not exist.')

        storage_instance.save()

def _configure_related_storages(validated_data):

    storages = {
        'source_storage': None,
        'target_storage': None,
    }

    for i in storages:
        storage_conf = validated_data.get(i)
        if storage_conf:
            cloud_storage_id = storage_conf.get('cloud_storage_id')
            if cloud_storage_id:
                _validate_existence_of_cloud_storage(cloud_storage_id)
            storage_instance = models.Storage(**storage_conf)
            storage_instance.save()
            storages[i] = storage_instance
    return storages

def _validate_existence_of_cloud_storage(cloud_storage_id):
    try:
        _ = models.CloudStorage.objects.get(id=cloud_storage_id)
    except models.CloudStorage.DoesNotExist:
        raise serializers.ValidationError(f'The specified cloud storage {cloud_storage_id} does not exist.')<|MERGE_RESOLUTION|>--- conflicted
+++ resolved
@@ -432,24 +432,13 @@
     class Meta:
         model = models.Task
         fields = ('url', 'id', 'name', 'project_id', 'mode', 'owner', 'assignee',
-<<<<<<< HEAD
-            'owner_id', 'assignee_id', 'bug_tracker', 'created_date', 'updated_date',
-            'overlap', 'segment_size', 'status', 'labels', 'segments',
-            'data_chunk_size', 'data_compressed_chunk_type', 'data_original_chunk_type',
-            'size', 'image_quality', 'data', 'dimension', 'subset', 'organization')
-        read_only_fields = ('mode', 'created_date', 'updated_date', 'status',
-            'data_chunk_size', 'owner', 'assignee', 'data_compressed_chunk_type',
-            'data_original_chunk_type', 'size', 'image_quality', 'data',
-            'organization')
-        write_once_fields = ('overlap', 'segment_size', 'project_id')
-        extra_kwargs = { 'organization': { 'allow_null': True } }
-=======
             'bug_tracker', 'created_date', 'updated_date', 'overlap', 'segment_size',
             'status', 'labels', 'segments', 'data_chunk_size', 'data_compressed_chunk_type',
             'data_original_chunk_type', 'size', 'image_quality', 'data', 'dimension',
             'subset', 'organization', 'target_storage', 'source_storage',
         )
         read_only_fields = fields
+        extra_kwargs = { 'organization': { 'allow_null': True } }
 
     def to_representation(self, instance):
         response = super().to_representation(instance)
@@ -476,7 +465,6 @@
     def to_representation(self, instance):
         serializer = TaskReadSerializer(instance, context=self.context)
         return serializer.data
->>>>>>> 6f887fc8
 
     # pylint: disable=no-self-use
     def create(self, validated_data):
@@ -646,14 +634,10 @@
             'target_storage', 'source_storage',
         )
         read_only_fields = ('created_date', 'updated_date', 'status', 'owner',
-<<<<<<< HEAD
-            'assignee', 'task_subsets', 'dimension', 'organization', 'tasks')
-        extra_kwargs = { 'organization': { 'allow_null': True } }
-=======
             'assignee', 'task_subsets', 'dimension', 'organization', 'tasks',
             'target_storage', 'source_storage',
         )
->>>>>>> 6f887fc8
+        extra_kwargs = { 'organization': { 'allow_null': True } }
 
     def to_representation(self, instance):
         response = super().to_representation(instance)
