# Copyright (C) 2021-2022 Intel Corporation
#
<<<<<<< HEAD
# SPDX-License-Identifier: MIT
=======
# SPDX-License-Identifier: MIT

from .schema import * # force import of extensions
>>>>>>> 987a0920
<|MERGE_RESOLUTION|>--- conflicted
+++ resolved
@@ -1,9 +1,3 @@
 # Copyright (C) 2021-2022 Intel Corporation
 #
-<<<<<<< HEAD
-# SPDX-License-Identifier: MIT
-=======
-# SPDX-License-Identifier: MIT
-
-from .schema import * # force import of extensions
->>>>>>> 987a0920
+# SPDX-License-Identifier: MIT