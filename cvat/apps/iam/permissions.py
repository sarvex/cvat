--- conflicted
+++ resolved
@@ -362,22 +362,13 @@
     def get_scopes(request, view, obj):
         Scopes = __class__.Scopes
         return [{
-<<<<<<< HEAD
             'annotation_formats': Scopes.VIEW,
             'about': Scopes.VIEW,
             'plugins': Scopes.VIEW,
             'exception': Scopes.SEND_EXCEPTION,
             'logs': Scopes.SEND_LOGS,
             'share': Scopes.LIST_CONTENT,
-=======
-            'annotation_formats': 'view',
-            'about': 'view',
-            'plugins': 'view',
-            'exception': 'send:exception',
-            'logs': 'send:logs',
-            'share': 'list:content',
-            'advanced_authentication': 'view',
->>>>>>> 03dd995b
+            'advanced_authentication': Scopes.VIEW,
         }.get(view.action, None)]
 
     def get_resource(self):
@@ -1052,6 +1043,7 @@
         DELETE_ANNOTATIONS = 'delete:annotations'
         IMPORT_ANNOTATIONS = 'import:annotations'
         EXPORT_ANNOTATIONS = 'export:annotations'
+        EXPORT_DATASET = 'export:dataset'
         VIEW_COMMITS = 'view:commits'
         VIEW_DATA = 'view:data'
         VIEW_METADATA = 'view:metadata'
@@ -1092,7 +1084,6 @@
     def get_scopes(request, view, obj):
         Scopes = __class__.Scopes
         scope = {
-<<<<<<< HEAD
             ('list', 'GET'): Scopes.LIST, # TODO: need to add the method
             ('retrieve', 'GET'): Scopes.VIEW,
             ('partial_update', 'PATCH'): Scopes.UPDATE,
@@ -1110,26 +1101,7 @@
             ('metadata','PATCH'): Scopes.UPDATE_METADATA,
             ('issues', 'GET'): Scopes.VIEW,
             ('commits', 'GET'): Scopes.VIEW_COMMITS,
-=======
-            ('list', 'GET'): 'list', # TODO: need to add the method
-            ('retrieve', 'GET'): 'view',
-            ('partial_update', 'PATCH'): 'update',
-            ('update', 'PUT'): 'update', # TODO: do we need the method?
-            ('destroy', 'DELETE'): 'delete',
-            ('annotations', 'GET'): 'view:annotations',
-            ('dataset_export', 'GET'): 'export:dataset',
-            ('annotations', 'PATCH'): 'update:annotations',
-            ('annotations', 'DELETE'): 'delete:annotations',
-            ('annotations', 'PUT'): 'update:annotations',
-            ('annotations', 'POST'): 'import:annotations',
-            ('append_annotations_chunk', 'PATCH'): 'update:annotations',
-            ('append_annotations_chunk', 'HEAD'): 'update:annotations',
-            ('data', 'GET'): 'view:data',
-            ('metadata','GET'): 'view:metadata',
-            ('metadata','PATCH'): 'update:metadata',
-            ('issues', 'GET'): 'view',
-            ('commits', 'GET'): 'view:commits'
->>>>>>> 03dd995b
+            ('dataset_export', 'GET'): Scopes.EXPORT_DATASET,
         }.get((view.action, request.method))
 
         scopes = []
