--- conflicted
+++ resolved
@@ -3,11 +3,7 @@
 #
 # SPDX-License-Identifier: MIT
 
-<<<<<<< HEAD
-import os
-=======
 import os.path as osp
->>>>>>> 31f05782
 import functools
 import hashlib
 
@@ -406,12 +402,10 @@
     client_class = OAuth2Client
     callback_url = getattr(settings, 'GOOGLE_CALLBACK_URL', None)
 
-<<<<<<< HEAD
 class CognitoLogin(SocialLoginViewEx):
     adapter_class = AmazonCognitoOAuth2AdapterEx
     client_class = OAuth2Client
     callback_url = getattr(settings, 'AMAZON_COGNITO_REDIRECT_URI', None)
-=======
 
 @extend_schema_view(
     get=extend_schema(
@@ -458,5 +452,4 @@
 
             response[provider] = serializer.validated_data
 
-        return Response(response)
->>>>>>> 31f05782
+        return Response(response)