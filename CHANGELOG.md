# Changelog

All notable changes to this project will be documented in this file.

The format is based on [Keep a Changelog](https://keepachangelog.com/en/1.0.0/),
and this project adheres to [Semantic Versioning](https://semver.org/spec/v2.0.0.html).

## \[2.5.0] - Unreleased
### Added
- Add support for Azure Blob Storage connection string authentication(<https://github.com/openvinotoolkit/cvat/pull/4649>)

### Changed
- Moving a task from a project to another project is disabled (<https://github.com/opencv/cvat/pull/5901>)
- In skeleton annotation wrapping rectangle is visible only when a skeleton is activated (<https://github.com/opencv/cvat/pull/5911>)

### Deprecated
- TDB

### Removed
- Cloud storage unique_together limitation (<https://github.com/opencv/cvat/pull/5855>)
- Support for redundant request media types in the API
  (<https://github.com/opencv/cvat/pull/5874>)

### Fixed
- An invalid project/org handling in webhooks (<https://github.com/opencv/cvat/pull/5707>)
- Warning `key` is undefined on project page (<https://github.com/opencv/cvat/pull/5876>)
- Invalid mask when running automatic annotation on a task (<https://github.com/opencv/cvat/pull/5883>)
- Option 'Reset zoom' now restored as user specified when reload CVAT (<https://github.com/opencv/cvat/pull/5908>)
- Cloud storage content listing when the manifest name contains special characters
  (<https://github.com/opencv/cvat/pull/5873>)
- Width and height in CVAT dataset format mask annotations (<https://github.com/opencv/cvat/pull/5905>)
- Empty list of export formats for a project without tasks (<https://github.com/opencv/cvat/pull/5899>)
- Downgrade NumPy used by HRNet because `np.int` is no longer available (<https://github.com/opencv/cvat/pull/5574>)
- Make empty previews responsive to page resize <https://github.com/opencv/cvat/pull/5925>
- Nuclio function invocations when deployed via the Helm chart
  (<https://github.com/opencv/cvat/issues/5626>)
- Export of a job from a task with multiple jobs (<https://github.com/opencv/cvat/pull/5928>)
- Points missing when exporting tracked skeleton (<https://github.com/opencv/cvat/issues/5497>)
- Escaping in the `filter` parameter in generated URLs
  (<https://github.com/opencv/cvat/issues/5566>)
<<<<<<< HEAD
- Rotation property lost during saving a mutable attribute (<https://github.com/opencv/cvat/pull/5968>)
=======
- Incorrect calculation of working time in analytics (<https://github.com/opencv/cvat/pull/5973>)
>>>>>>> 2090a3cc

### Security
- TDB

## \[2.4.0] - 2023-03-16
### Added
- \[SDK\] An arg to wait for data processing in the task data uploading function
  (<https://github.com/opencv/cvat/pull/5502>)
- Filename pattern to simplify uploading cloud storage data for a task (<https://github.com/opencv/cvat/pull/5498>, <https://github.com/opencv/cvat/pull/5525>)
- \[SDK\] Configuration setting to change the dataset cache directory
  (<https://github.com/opencv/cvat/pull/5535>)
- \[SDK\] Class to represent a project as a PyTorch dataset
  (<https://github.com/opencv/cvat/pull/5523>)
- Grid view and multiple context images supported (<https://github.com/opencv/cvat/pull/5542>)
- Interpolation is now supported for 3D cuboids.
Tracks can be exported/imported to/from Datumaro and Sly Pointcloud formats (<https://github.com/opencv/cvat/pull/5629>)
- Support for custom file to job splits in tasks (server API & SDK only)
  (<https://github.com/opencv/cvat/pull/5536>)
- \[SDK\] A PyTorch adapter setting to disable cache updates
  (<https://github.com/opencv/cvat/pull/5549>)
- YOLO v7 serverless feature added using ONNX backend (<https://github.com/opencv/cvat/pull/5552>)
- Cypress test for social account authentication (<https://github.com/opencv/cvat/pull/5444>)
- Dummy github and google authentication servers (<https://github.com/opencv/cvat/pull/5444>)
- \[Server API\] Simple filters for object collection endpoints
  (<https://github.com/opencv/cvat/pull/5575>)
- Analytics based on Clickhouse, Vector and Grafana instead of the ELK stack (<https://github.com/opencv/cvat/pull/5646>)
- \[SDK\] High-level API for working with organizations
  (<https://github.com/opencv/cvat/pull/5718>)
- Use correct service name in LDAP authentication documentation (<https://github.com/opencv/cvat/pull/5848>)

### Changed
- The Docker Compose files now use the Compose Specification version
  of the format. This version is supported by Docker Compose 1.27.0+
  (<https://github.com/opencv/cvat/pull/5524>).
- \[SDK\] The `resource_type` args now have the default value of `local` in task creation functions.
  The corresponding arguments are keyword-only now.
  (<https://github.com/opencv/cvat/pull/5502>)
- \[Server API\] Added missing pagination or pagination parameters in
  `/jobs/{id}/commits`, `/organizations`
  (<https://github.com/opencv/cvat/pull/5557>)
- Windows Installation Instructions adjusted to work around <https://github.com/nuclio/nuclio/issues/1821>
- The contour detection function for semantic segmentation (<https://github.com/opencv/cvat/pull/4665>)
- Delete newline character when generating a webhook signature (<https://github.com/opencv/cvat/pull/5622>)
- DL models UI (<https://github.com/opencv/cvat/pull/5635>)
- \[Server API\], \[SDK\] Arbitrary-sized collections in endpoints:
  `/api/projects/{id}.tasks`, `/api/tasks/{id}.segments`, `/api/jobs/{id}.issues`,
  `/api/issues/{id}.comments`, `/api/projects | tasks | jobs/{id}.labels`
  (<https://github.com/opencv/cvat/pull/5662>)
- Hide analytics link from non-admin users (<https://github.com/opencv/cvat/pull/5789>)
- Hide notifications on login/logout/register (<https://github.com/opencv/cvat/pull/5788>)
- CVAT and CVAT SDK now use a custom `User-Agent` header in HTTP requests
  (<https://github.com/opencv/cvat/issues/5598>)

### Deprecated
- TBD

### Removed
- \[Server API\] Endpoints with collections are removed in favor of their full variants
  `/project/{id}/tasks`, `/tasks/{id}/jobs`, `/jobs/{id}/issues`, `/issues/{id}/comments`.
  Corresponding fields are added or changed to provide a link to the child collection
  in `/projects/{id}`, `/tasks/{id}`, `/jobs/{id}`, `/issues/{id}`
  (<https://github.com/opencv/cvat/pull/5575>)
- Limit on the maximum number of manifest files that can be added for cloud storage (<https://github.com/opencv/cvat/pull/5660>)

### Fixed
- Helm: Empty password for Redis (<https://github.com/opencv/cvat/pull/5520>)
- Resolved HRNet serverless function runtime error on images with an alpha channel (<https://github.com/opencv/cvat/pull/5570>)
- Addressed ignored preview & chunk cache settings (<https://github.com/opencv/cvat/pull/5569>)
- Fixed exporting annotations to Azure container (<https://github.com/opencv/cvat/pull/5596>)
- Corrected the type of the credentials parameter of `make_client` in the Python SDK
- Reduced noisy information in ortho views for 3D canvas (<https://github.com/opencv/cvat/pull/5608>)
- Cleared disk space after project removal (<https://github.com/opencv/cvat/pull/5632>, <https://github.com/opencv/cvat/pull/5752>)
- Locked submit button when file is not selected during dataset import (<https://github.com/opencv/cvat/pull/5757>)
- \[Server API\]Various errors in the generated schema (<https://github.com/opencv/cvat/pull/5575>)
- Resolved browser freezing when requesting a job with NaN id (<https://github.com/opencv/cvat/pull/5763>)
- Fixed SiamMask and TransT serverless functions (<https://github.com/opencv/cvat/pull/5658>)
- Addressed creation of a project or task with the same labels (<https://github.com/opencv/cvat/pull/5700>)
- \[Server API\] Fixed ability to rename label to an existing name (<https://github.com/opencv/cvat/pull/5662>)
- Resolved issue of resetting attributes when moving a task to a project (<https://github.com/opencv/cvat/pull/5764>)
- Fixed error in dataset export when parsing skeleton sublabels containing spaces (<https://github.com/opencv/cvat/pull/5794>)
- Added missing `CVAT_BASE_URL` in docker-compose.yml (<https://github.com/opencv/cvat/pull/5792>)
- Create cloud storage button size and models pagination (<https://github.com/opencv/cvat/pull/5858>)

### Security
- Fixed vulnerability with social authentication (<https://github.com/opencv/cvat/pull/5521>)

## \[2.3.0] - 2022-12-22
### Added
- SDK section in documentation (<https://github.com/opencv/cvat/pull/4928>)
- Option to enable or disable host certificate checking in CLI (<https://github.com/opencv/cvat/pull/4928>)
- REST API tests with skeletons (<https://github.com/opencv/cvat/pull/4987>)
- Host schema auto-detection in SDK (<https://github.com/opencv/cvat/pull/4910>)
- Server compatibility checks in SDK (<https://github.com/opencv/cvat/pull/4935>)
- Objects sorting option in the sidebar, by z-order. Additional visualization when sorting is applied
(<https://github.com/opencv/cvat/pull/5145>)
- Added YOLOv5 serverless function with NVIDIA GPU support (<https://github.com/opencv/cvat/pull/4960>)
- Mask tools now supported (brush, eraser, polygon-plus,
polygon-minus, returning masks from online detectors & interactors)
(<https://github.com/opencv/cvat/pull/4543>)
- Added Webhooks (<https://github.com/opencv/cvat/pull/4863>)
- Authentication with social accounts: Google & GitHub (<https://github.com/opencv/cvat/pull/5147>, <https://github.com/opencv/cvat/pull/5181>, <https://github.com/opencv/cvat/pull/5295>)
- REST API tests for exporting job datasets & annotations and validating their structure (<https://github.com/opencv/cvat/pull/5160>)
- Backward propagation on UI (<https://github.com/opencv/cvat/pull/5355>)
- Keyboard shortcut to delete a frame (Alt + Del) (<https://github.com/opencv/cvat/pull/5369>)
- PyTorch dataset adapter layer in the SDK
(<https://github.com/opencv/cvat/pull/5417>)
- Method for debugging the server deployed with Docker (<https://github.com/opencv/cvat/issues/5327>)

### Changed
- `api/docs`, `api/swagger`, `api/schema`, `server/about` endpoints now allow unauthorized access (<https://github.com/opencv/cvat/pull/4928>, <https://github.com/opencv/cvat/pull/4935>)
- 3D canvas now can be dragged in IDLE mode (<https://github.com/opencv/cvat/pull/5385>)
- Datumaro version is upgraded to 0.3 (dev) (<https://github.com/opencv/cvat/pull/4984>)
- Allowed trailing slashes in the SDK host address (<https://github.com/opencv/cvat/pull/5057>)
- Adjusted initial camera position, enabled 'Reset zoom' option for 3D canvas (<https://github.com/opencv/cvat/pull/5395>)
- Enabled authentication via email (<https://github.com/opencv/cvat/pull/5037>)
- Unified error handling with the cloud storage (<https://github.com/opencv/cvat/pull/5389>)
- In the SDK, functions taking paths as strings now also accept path-like objects
  (<https://github.com/opencv/cvat/pull/5435>)

### Removed
- The `--https` option of CLI (<https://github.com/opencv/cvat/pull/4910>)

### Fixed
- Significantly optimized access to DB for api/jobs, api/tasks, and api/projects.
- Removed a possibly duplicated encodeURI() calls in `server-proxy.ts` to prevent doubly encoding
non-ascii paths while adding files from "Connected file share" (issue #4428)
- Removed unnecessary volumes defined in docker-compose.serverless.yml
(<https://github.com/openvinotoolkit/cvat/pull/4659>)
- Added support for Image files that use the PIL.Image.mode 'I;16'
- Project import/export with skeletons (<https://github.com/opencv/cvat/pull/4867>,
  <https://github.com/opencv/cvat/pull/5004>)
- Shape color is not changed on canvas after changing a label (<https://github.com/opencv/cvat/pull/5045>)
- Unstable e2e restore tests (<https://github.com/opencv/cvat/pull/5010>)
- IOG and f-BRS serverless function (<https://github.com/opencv/cvat/pull/5039>)
- Invisible label item in label constructor when label color background is white,
 or close to it (<https://github.com/opencv/cvat/pull/5041>)
- Fixed cvat-core ESlint problems (<https://github.com/opencv/cvat/pull/5027>)
- Fixed task creation with non-local files via the SDK/CLI
  (<https://github.com/opencv/cvat/issues/4962>)
- HRNET serverless function (<https://github.com/opencv/cvat/pull/4944>)
- Invalid export of segmentation masks when the `background` label gets nonzero id (<https://github.com/opencv/cvat/pull/5056>)
- A trailing slash in hostname doesn't allow SDK to send some requests
  (<https://github.com/opencv/cvat/pull/5057>)
- Double modal export/backup a task/project (<https://github.com/opencv/cvat/pull/5075>)
- Fixed bug of computing Job's unsolved/resolved issues numbers (<https://github.com/opencv/cvat/pull/5101>)
- Dataset export for job (<https://github.com/opencv/cvat/pull/5052>)
- Angle is not propagated when use ``propagate`` feature (<https://github.com/opencv/cvat/pull/5139>)
- Could not fetch task in a corner case (<https://github.com/opencv/cvat/pull/5163>)
- Restoring CVAT in case of React-renderning fail (<https://github.com/opencv/cvat/pull/5134>)
- Deleted frames become restored if a user deletes frames from another job of the same task
(<https://github.com/opencv/cvat/pull/5138>)
- Wrong issue position when create a quick issue on a rotated shape (<https://github.com/opencv/cvat/pull/5162>)
- Extra rerenders of different pages with each click (<https://github.com/opencv/cvat/pull/5178>)
- Skeleton points exported out of order in the COCO Keypoints format
  (<https://github.com/opencv/cvat/issues/5048>)
- PASCAL VOC 1.1 can't import dataset (<https://github.com/opencv/cvat/pull/4647>)
- Changing an object causes current z layer to be set to the maximum (<https://github.com/opencv/cvat/pull/5145>)
- Job assignee can not resolve an issue (<https://github.com/opencv/cvat/pull/5167>)
- Create manifest with cvat/server docker container command (<https://github.com/opencv/cvat/pull/5172>)
- Cannot assign a resource to a user who has an organization (<https://github.com/opencv/cvat/pull/5218>)
- Logs and annotations are not saved when logout from a job page (<https://github.com/opencv/cvat/pull/5266>)
- Added "type" field for all the labels, allows to reduce number of controls on annotation view (<https://github.com/opencv/cvat/pull/5273>)
- Occluded not applied on canvas instantly for a skeleton elements (<https://github.com/opencv/cvat/pull/5259>)
- Oriented bounding boxes broken with COCO format ss(<https://github.com/opencv/cvat/pull/5219>)
- Can't dump annotations with objects type is track from several jobs (<https://github.com/opencv/cvat/pull/5250>)
- Fixed upload resumption in production environments
  (<https://github.com/opencv/cvat/issues/4839>)
- Fixed job exporting (<https://github.com/opencv/cvat/pull/5282>)
- Visibility and ignored information fail to be loaded (MOT dataset format) (<https://github.com/opencv/cvat/pull/5270>)
- Added force logout on CVAT app start if token is missing (<https://github.com/opencv/cvat/pull/5331>)
- Drawing issues on 3D canvas (<https://github.com/opencv/cvat/pull/5410>)
- Missed token with using social account authentication (<https://github.com/opencv/cvat/pull/5344>)
- Redundant writing of skeleton annotations (CVAT for images) (<https://github.com/opencv/cvat/pull/5387>)
- The same object on 3D scene or `null` selected each click (PERFORMANCE) (<https://github.com/opencv/cvat/pull/5411>)
- An exception when run export for an empty task (<https://github.com/opencv/cvat/pull/5396>)
- Fixed FBRS serverless function runtime error on images with alpha channel (<https://github.com/opencv/cvat/pull/5384>)
- Attaching manifest with custom name (<https://github.com/opencv/cvat/pull/5377>)
- Uploading non-zip annotation files (<https://github.com/opencv/cvat/pull/5386>)
- Loss of rotation in CVAT format (<https://github.com/opencv/cvat/pull/5407>)
- A permission problem with interactive model launches for workers in orgs (<https://github.com/opencv/cvat/issues/4996>)
- Fix chart not being upgradable (<https://github.com/opencv/cvat/pull/5371>)
- Broken helm chart - if using custom release name (<https://github.com/opencv/cvat/pull/5403>)
- Missing source tag in project annotations (<https://github.com/opencv/cvat/pull/5408>)
- Creating a task with a Git repository via the SDK
  (<https://github.com/opencv/cvat/issues/4365>)
- Queries via the low-level API using the `multipart/form-data` Content-Type with string fields
  (<https://github.com/opencv/cvat/pull/5479>)
- Skeletons cannot be added to a task or project (<https://github.com/opencv/cvat/pull/5813>)

### Security
- `Project.import_dataset` not waiting for completion correctly
  (<https://github.com/opencv/cvat/pull/5459>)

## \[2.2.0] - 2022-09-12
### Added
- Added ability to delete frames from a job based on (<https://github.com/openvinotoolkit/cvat/pull/4194>)
- Support of attributes returned by serverless functions based on (<https://github.com/openvinotoolkit/cvat/pull/4506>)
- Project/task backups uploading via chunk uploads
- Fixed UX bug when jobs pagination is reset after changing a job
- Progressbars in CLI for file uploading and downloading
- `utils/cli` changed to `cvat-cli` package
- Support custom file name for backup
- Possibility to display tags on frame
- Support source and target storages (server part)
- Tests for import/export annotation, dataset, backup from/to cloud storage
- Added Python SDK package (`cvat-sdk`) (<https://github.com/opencv/cvat/pull/4813>)
- Previews for jobs
- Documentation for LDAP authentication (<https://github.com/cvat-ai/cvat/pull/39>)
- OpenCV.js caching and autoload (<https://github.com/cvat-ai/cvat/pull/30>)
- Publishing dev version of CVAT docker images (<https://github.com/cvat-ai/cvat/pull/53>)
- Support of Human Pose Estimation, Facial Landmarks (and similar) use-cases, new shape type:
Skeleton (<https://github.com/cvat-ai/cvat/pull/1>), (<https://github.com/opencv/cvat/pull/4829>)
- Added helm chart support for serverless functions and analytics (<https://github.com/cvat-ai/cvat/pull/110>)
- Added confirmation when remove a track (<https://github.com/opencv/cvat/pull/4846>)
- [COCO Keypoints](https://cocodataset.org/#keypoints-2020) format support (<https://github.com/opencv/cvat/pull/4821>,
  <https://github.com/opencv/cvat/pull/4908>)
- Support for Oracle OCI Buckets (<https://github.com/opencv/cvat/pull/4876>)
- `cvat-sdk` and `cvat-cli` packages on PyPI (<https://github.com/opencv/cvat/pull/4903>)
- UI part for source and target storages (<https://github.com/opencv/cvat/pull/4842>)
- Backup import/export modals (<https://github.com/opencv/cvat/pull/4842>)
- Annotations import modal (<https://github.com/opencv/cvat/pull/4842>)

### Changed
- Bumped nuclio version to 1.8.14
- Simplified running REST API tests. Extended CI-nightly workflow
- REST API tests are partially moved to Python SDK (`users`, `projects`, `tasks`, `issues`)
- cvat-ui: Improve UI/UX on label, create task and create project forms (<https://github.com/cvat-ai/cvat/pull/7>)
- Removed link to OpenVINO documentation (<https://github.com/cvat-ai/cvat/pull/35>)
- Clarified meaning of chunking for videos

### Fixed
- Task creation progressbar bug
- Removed Python dependency ``open3d`` which brought different issues to the building process
- Analytics not accessible when https is enabled
- Dataset import in an organization
- Updated minimist npm package to v1.2.6
- Request Status Code 500 "StopIteration" when exporting dataset
- Generated OpenAPI schema for several endpoints
- Annotation window might have top offset if try to move a locked object
- Image search in cloud storage (<https://github.com/cvat-ai/cvat/pull/8>)
- Reset password functionality (<https://github.com/cvat-ai/cvat/pull/52>)
- Creating task with cloud storage data (<https://github.com/cvat-ai/cvat/pull/116>)
- Show empty tasks (<https://github.com/cvat-ai/cvat/pull/100>)
- Fixed project filtration (<https://github.com/opencv/cvat/pull/4878>)
- Maximum callstack exceed when create task with 100000+ files from cloud storage (<https://github.com/opencv/cvat/pull/4836>)
- Fixed invocation of serverless functions (<https://github.com/opencv/cvat/pull/4907>)
- Removing label attributes (<https://github.com/opencv/cvat/pull/4927>)
- Notification with a required manifest file (<https://github.com/opencv/cvat/pull/4921>)

## \[2.1.0] - 2022-04-08
### Added
- Task annotations importing via chunk uploads (<https://github.com/openvinotoolkit/cvat/pull/4327>)
- Advanced filtration and sorting for a list of tasks/projects/cloudstorages (<https://github.com/openvinotoolkit/cvat/pull/4403>)
- Project dataset importing via chunk uploads (<https://github.com/openvinotoolkit/cvat/pull/4485>)
- Support paginated list for job commits (<https://github.com/openvinotoolkit/cvat/pull/4482>)

### Changed
- Added missing geos dependency into Dockerfile (<https://github.com/openvinotoolkit/cvat/pull/4451>)
- Improved helm chart readme (<https://github.com/openvinotoolkit/cvat/pull/4366>)
- Added helm chart support for CVAT 2.X and made ingress compatible with Kubernetes >=1.22 (<https://github.com/openvinotoolkit/cvat/pull/4448>)

### Fixed
- Permission error occurred when accessing the JobCommits (<https://github.com/openvinotoolkit/cvat/pull/4435>)
- job assignee can remove or update any issue created by the task owner (<https://github.com/openvinotoolkit/cvat/pull/4436>)
- Bug: Incorrect point deletion with keyboard shortcut (<https://github.com/openvinotoolkit/cvat/pull/4420>)
- some AI Tools were not sending responses properly (<https://github.com/openvinotoolkit/cvat/issues/4432>)
- Unable to upload annotations (<https://github.com/openvinotoolkit/cvat/pull/4513>)
- Fix build dependencies for Siammask (<https://github.com/openvinotoolkit/cvat/pull/4486>)
- Bug: Exif orientation information handled incorrectly (<https://github.com/openvinotoolkit/cvat/pull/4529>)
- Fixed build of retinanet function image (<https://github.com/cvat-ai/cvat/pull/54>)
- Dataset import for Datumaro, KITTI and VGGFace2 formats (<https://github.com/opencv/cvat/pull/4544>)
- Bug: Import dataset of Imagenet format fail (<https://github.com/opencv/cvat/issues/4850>)

## \[2.0.0] - 2022-03-04
### Added
- Handle attributes coming from nuclio detectors (<https://github.com/openvinotoolkit/cvat/pull/3917>)
- Add additional environment variables for Nuclio configuration (<https://github.com/openvinotoolkit/cvat/pull/3894>)
- Add KITTI segmentation and detection format (<https://github.com/openvinotoolkit/cvat/pull/3757>)
- Add LFW format (<https://github.com/openvinotoolkit/cvat/pull/3770>)
- Add Cityscapes format (<https://github.com/openvinotoolkit/cvat/pull/3758>)
- Add Open Images V6 format (<https://github.com/openvinotoolkit/cvat/pull/3679>)
- Rotated bounding boxes (<https://github.com/openvinotoolkit/cvat/pull/3832>)
- Player option: Smooth image when zoom-in, enabled by default (<https://github.com/openvinotoolkit/cvat/pull/3933>)
- Google Cloud Storage support in UI (<https://github.com/openvinotoolkit/cvat/pull/3919>)
- Add project tasks pagination (<https://github.com/openvinotoolkit/cvat/pull/3910>)
- Add remove issue button (<https://github.com/openvinotoolkit/cvat/pull/3952>)
- Data sorting option (<https://github.com/openvinotoolkit/cvat/pull/3937>)
- Options to change font size & position of text labels on the canvas (<https://github.com/openvinotoolkit/cvat/pull/3972>)
- Add "tag" return type for automatic annotation in Nuclio (<https://github.com/openvinotoolkit/cvat/pull/3896>)
- Helm chart: Make user-data-permission-fix optional (<https://github.com/openvinotoolkit/cvat/pull/3994>)
- Advanced identity access management system, using open policy agent (<https://github.com/openvinotoolkit/cvat/pull/3788>)
- Organizations to create "shared space" for different groups of users (<https://github.com/openvinotoolkit/cvat/pull/3788>)
- Dataset importing to a project (<https://github.com/openvinotoolkit/cvat/pull/3790>)
- User is able to customize information that text labels show (<https://github.com/openvinotoolkit/cvat/pull/4029>)
- Support for uploading manifest with any name (<https://github.com/openvinotoolkit/cvat/pull/4041>)
- Added information about OpenVINO toolkit to login page (<https://github.com/openvinotoolkit/cvat/pull/4077>)
- Support for working with ellipses (<https://github.com/openvinotoolkit/cvat/pull/4062>)
- Add several flags to task creation CLI (<https://github.com/openvinotoolkit/cvat/pull/4119>)
- Add YOLOv5 serverless function for automatic annotation (<https://github.com/openvinotoolkit/cvat/pull/4178>)
- Add possibility to change git repository and git export format from already created task (<https://github.com/openvinotoolkit/cvat/pull/3886>)
- Basic page with jobs list, basic filtration to this list (<https://github.com/openvinotoolkit/cvat/pull/4258>)
- Added OpenCV.js TrackerMIL as tracking tool (<https://github.com/openvinotoolkit/cvat/pull/4200>)
- Ability to continue working from the latest frame where an annotator was before (<https://github.com/openvinotoolkit/cvat/pull/4297>)
- `GET /api/jobs/<id>/commits` was implemented (<https://github.com/openvinotoolkit/cvat/pull/4368>)
- Advanced filtration and sorting for a list of jobs (<https://github.com/openvinotoolkit/cvat/pull/4319>)

### Changed
- Users don't have access to a task object anymore if they are assigned only on some jobs of the task (<https://github.com/openvinotoolkit/cvat/pull/3788>)
- Different resources (tasks, projects) are not visible anymore for all CVAT instance users by default (<https://github.com/openvinotoolkit/cvat/pull/3788>)
- API versioning scheme: using accept header versioning instead of namespace versioning (<https://github.com/openvinotoolkit/cvat/pull/4239>)
- Replaced 'django_sendfile' with 'django_sendfile2' (<https://github.com/openvinotoolkit/cvat/pull/4267>)
- Use drf-spectacular instead of drf-yasg for swagger documentation (<https://github.com/openvinotoolkit/cvat/pull/4210>)
- Update development-environment manual to work under MacOS, supported Mac with Apple Silicon (<https://github.com/openvinotoolkit/cvat/pull/4414>)

### Deprecated
- Job field "status" is not used in UI anymore, but it has not been removed from the database yet (<https://github.com/openvinotoolkit/cvat/pull/3788>)

### Removed
- Review rating, reviewer field from the job instance (use assignee field together with stage field instead) (<https://github.com/openvinotoolkit/cvat/pull/3788>)
- Training django app (<https://github.com/openvinotoolkit/cvat/pull/4330>)
- v1 api version support (<https://github.com/openvinotoolkit/cvat/pull/4332>)

### Fixed
- Fixed Interaction handler keyboard handlers (<https://github.com/openvinotoolkit/cvat/pull/3881>)
- Points of invisible shapes are visible in autobordering (<https://github.com/openvinotoolkit/cvat/pull/3931>)
- Order of the label attributes in the object item details(<https://github.com/openvinotoolkit/cvat/pull/3945>)
- Order of labels in tasks and projects (<https://github.com/openvinotoolkit/cvat/pull/3987>)
- Fixed task creating with large files via webpage (<https://github.com/openvinotoolkit/cvat/pull/3692>)
- Added information to export CVAT_HOST when performing local installation for accessing over network (<https://github.com/openvinotoolkit/cvat/pull/4014>)
- Fixed possible color collisions in the generated colormap (<https://github.com/openvinotoolkit/cvat/pull/4007>)
- Original pdf file is deleted when using share (<https://github.com/openvinotoolkit/cvat/pull/3967>)
- Order in an annotation file(<https://github.com/openvinotoolkit/cvat/pull/4087>)
- Fixed task data upload progressbar (<https://github.com/openvinotoolkit/cvat/pull/4134>)
- Email in org invitations is case sensitive (<https://github.com/openvinotoolkit/cvat/pull/4153>)
- Caching for tasks and jobs can lead to an exception if its assignee user is removed (<https://github.com/openvinotoolkit/cvat/pull/4165>)
- Added intelligent function when paste labels to another task (<https://github.com/openvinotoolkit/cvat/pull/4161>)
- Uncaught TypeError: this.el.node.getScreenCTM() is null in Firefox (<https://github.com/openvinotoolkit/cvat/pull/4175>)
- Bug: canvas is busy when start playing, start resizing a shape and do not release the mouse cursor (<https://github.com/openvinotoolkit/cvat/pull/4151>)
- Bug: could not receive frame N. TypeError: Cannot read properties of undefined (reding "filename") (<https://github.com/openvinotoolkit/cvat/pull/4187>)
- Cannot choose a dataset format for a linked repository if a task type is annotation (<https://github.com/openvinotoolkit/cvat/pull/4203>)
- Fixed tus upload error over https (<https://github.com/openvinotoolkit/cvat/pull/4154>)
- Issues disappear when rescale a browser (<https://github.com/openvinotoolkit/cvat/pull/4189>)
- Auth token key is not returned when registering without email verification (<https://github.com/openvinotoolkit/cvat/pull/4092>)
- Error in create project from backup for standard 3D annotation (<https://github.com/openvinotoolkit/cvat/pull/4160>)
- Annotations search does not work correctly in some corner cases (when use complex properties with width, height) (<https://github.com/openvinotoolkit/cvat/pull/4198>)
- Kibana requests are not proxied due to django-revproxy incompatibility with Django >3.2.x (<https://github.com/openvinotoolkit/cvat/issues/4085>)
- Content type for getting frame with tasks/{id}/data/ endpoint (<https://github.com/openvinotoolkit/cvat/pull/4333>)
- Bug: Permission error occurred when accessing the comments of a specific issue (<https://github.com/openvinotoolkit/cvat/issues/4416>)


### Security
- Updated ELK to 6.8.23 which uses log4j 2.17.1 (<https://github.com/openvinotoolkit/cvat/pull/4206>)
- Added validation for URLs which used as remote data source (<https://github.com/openvinotoolkit/cvat/pull/4387>)

## \[1.7.0] - 2021-11-15

### Added

- cvat-ui: support cloud storages (<https://github.com/openvinotoolkit/cvat/pull/3372>)
- interactor: add HRNet interactive segmentation serverless function (<https://github.com/openvinotoolkit/cvat/pull/3740>)
- Added GPU implementation for SiamMask, reworked tracking approach (<https://github.com/openvinotoolkit/cvat/pull/3571>)
- Progress bar for manifest creating (<https://github.com/openvinotoolkit/cvat/pull/3712>)
- IAM: Open Policy Agent integration (<https://github.com/openvinotoolkit/cvat/pull/3788>)
- Add a tutorial on attaching cloud storage AWS-S3 (<https://github.com/openvinotoolkit/cvat/pull/3745>)
  and Azure Blob Container (<https://github.com/openvinotoolkit/cvat/pull/3778>)
- The feature to remove annotations in a specified range of frames (<https://github.com/openvinotoolkit/cvat/pull/3617>)
- Project backup/restore (<https://github.com/openvinotoolkit/cvat/pull/3852>)

### Changed

- UI tracking has been reworked (<https://github.com/openvinotoolkit/cvat/pull/3571>)
- Updated Django till 3.2.7 (automatic AppConfig discovery)
- Manifest generation: Reduce creating time (<https://github.com/openvinotoolkit/cvat/pull/3712>)
- Migration from NPM 6 to NPM 7 (<https://github.com/openvinotoolkit/cvat/pull/3773>)
- Update Datumaro dependency to 0.2.0 (<https://github.com/openvinotoolkit/cvat/pull/3813>)

### Fixed

- Fixed JSON transform issues in network requests (<https://github.com/openvinotoolkit/cvat/pull/3706>)
- Display a more user-friendly exception message (<https://github.com/openvinotoolkit/cvat/pull/3721>)
- Exception `DataCloneError: The object could not be cloned` (<https://github.com/openvinotoolkit/cvat/pull/3733>)
- Fixed extension comparison in task frames CLI (<https://github.com/openvinotoolkit/cvat/pull/3674>)
- Incorrect work when copy job list with "Copy" button (<https://github.com/openvinotoolkit/cvat/pull/3749>)
- Iterating over manifest (<https://github.com/openvinotoolkit/cvat/pull/3792>)
- Manifest removing (<https://github.com/openvinotoolkit/cvat/pull/3791>)
- Fixed project updated date (<https://github.com/openvinotoolkit/cvat/pull/3814>)
- Fixed dextr deployment (<https://github.com/openvinotoolkit/cvat/pull/3820>)
- Migration of `dataset_repo` application (<https://github.com/openvinotoolkit/cvat/pull/3827>)
- Helm settings for external psql database were unused by backend (<https://github.com/openvinotoolkit/cvat/pull/3779>)
- Updated WSL setup for development (<https://github.com/openvinotoolkit/cvat/pull/3828>)
- Helm chart config (<https://github.com/openvinotoolkit/cvat/pull/3784>)

### Security

- Fix security issues on the documentation website unsafe use of target blank
  and potential clickjacking on legacy browsers (<https://github.com/openvinotoolkit/cvat/pull/3789>)

## \[1.6.0] - 2021-09-17

### Added

- Added ability to import data from share with cli without copying the data (<https://github.com/openvinotoolkit/cvat/issues/2862>)
- Notification if the browser does not support necessary API
- Added ability to export project as a dataset (<https://github.com/openvinotoolkit/cvat/pull/3365>)
  and project with 3D tasks (<https://github.com/openvinotoolkit/cvat/pull/3502>)
- Additional inline tips in interactors with demo gifs (<https://github.com/openvinotoolkit/cvat/pull/3473>)
- Added intelligent scissors blocking feature (<https://github.com/openvinotoolkit/cvat/pull/3510>)
- Support cloud storage status (<https://github.com/openvinotoolkit/cvat/pull/3386>)
- Support cloud storage preview (<https://github.com/openvinotoolkit/cvat/pull/3386>)
- cvat-core: support cloud storages (<https://github.com/openvinotoolkit/cvat/pull/3313>)

### Changed

- Non-blocking UI when using interactors (<https://github.com/openvinotoolkit/cvat/pull/3473>)
- "Selected opacity" slider now defines opacity level for shapes being drawnSelected opacity (<https://github.com/openvinotoolkit/cvat/pull/3473>)
- Cloud storage creating and updating (<https://github.com/openvinotoolkit/cvat/pull/3386>)
- Way of working with cloud storage content (<https://github.com/openvinotoolkit/cvat/pull/3386>)

### Removed

- Support TEMP_KEY_SECRET_KEY_TOKEN_SET for AWS S3 cloud storage (<https://github.com/openvinotoolkit/cvat/pull/3386>)

### Fixed

- Fixed multiple tasks moving (<https://github.com/openvinotoolkit/cvat/pull/3517>)
- Fixed task creating CLI parameter (<https://github.com/openvinotoolkit/cvat/pull/3519>)
- Fixed import for MOTS format (<https://github.com/openvinotoolkit/cvat/pull/3612>)

## \[1.5.0] - 2021-08-02

### Added

- Support of context images for 2D image tasks (<https://github.com/openvinotoolkit/cvat/pull/3122>)
- Support of cloud storage without copying data into CVAT: server part (<https://github.com/openvinotoolkit/cvat/pull/2620>)
- Filter `is_active` for user list (<https://github.com/openvinotoolkit/cvat/pull/3235>)
- Ability to export/import tasks (<https://github.com/openvinotoolkit/cvat/pull/3056>)
- Add a tutorial for semi-automatic/automatic annotation (<https://github.com/openvinotoolkit/cvat/pull/3124>)
- Explicit "Done" button when drawing any polyshapes (<https://github.com/openvinotoolkit/cvat/pull/3417>)
- Histogram equalization with OpenCV javascript (<https://github.com/openvinotoolkit/cvat/pull/3447>)
- Client-side polyshapes approximation when using semi-automatic interactors & scissors (<https://github.com/openvinotoolkit/cvat/pull/3450>)
- Support of Google Cloud Storage for cloud storage (<https://github.com/openvinotoolkit/cvat/pull/3561>)

### Changed

- Updated manifest format, added meta with related images (<https://github.com/openvinotoolkit/cvat/pull/3122>)
- Update of COCO format documentation (<https://github.com/openvinotoolkit/cvat/pull/3197>)
- Updated Webpack Dev Server config to add proxy (<https://github.com/openvinotoolkit/cvat/pull/3368>)
- Update to Django 3.1.12 (<https://github.com/openvinotoolkit/cvat/pull/3378>)
- Updated visibility for removable points in AI tools (<https://github.com/openvinotoolkit/cvat/pull/3417>)
- Updated UI handling for IOG serverless function (<https://github.com/openvinotoolkit/cvat/pull/3417>)
- Changed Nginx proxy to Traefik in `docker-compose.yml` (<https://github.com/openvinotoolkit/cvat/pull/3409>)
- Simplify the process of deploying CVAT with HTTPS (<https://github.com/openvinotoolkit/cvat/pull/3409>)

### Fixed

- Project page requests took a long time and did many DB queries (<https://github.com/openvinotoolkit/cvat/pull/3223>)
- Fixed Python 3.6 support (<https://github.com/openvinotoolkit/cvat/pull/3258>)
- Incorrect attribute import in tracks (<https://github.com/openvinotoolkit/cvat/pull/3229>)
- Issue "is not a constructor" when create object, save, undo, save, redo save (<https://github.com/openvinotoolkit/cvat/pull/3292>)
- Fix CLI create an infinite loop if git repository responds with failure (<https://github.com/openvinotoolkit/cvat/pull/3267>)
- Bug with sidebar & fullscreen (<https://github.com/openvinotoolkit/cvat/pull/3289>)
- 504 Gateway Time-out on `data/meta` requests (<https://github.com/openvinotoolkit/cvat/pull/3269>)
- TypeError: Cannot read property 'clientX' of undefined when draw cuboids with hotkeys (<https://github.com/openvinotoolkit/cvat/pull/3308>)
- Duplication of the cuboids when redraw them (<https://github.com/openvinotoolkit/cvat/pull/3308>)
- Some code issues in Deep Extreme Cut handler code (<https://github.com/openvinotoolkit/cvat/pull/3325>)
- UI fails when inactive user is assigned to a task/job (<https://github.com/openvinotoolkit/cvat/pull/3343>)
- Calculate precise progress of decoding a video file (<https://github.com/openvinotoolkit/cvat/pull/3381>)
- Falsely successful `cvat_ui` image build in case of OOM error that leads to the default nginx welcome page
  (<https://github.com/openvinotoolkit/cvat/pull/3379>)
- Fixed issue when save filtered object in AAM (<https://github.com/openvinotoolkit/cvat/pull/3401>)
- Context image disappears after undo/redo (<https://github.com/openvinotoolkit/cvat/pull/3416>)
- Using combined data sources (directory and image) when create a task (<https://github.com/openvinotoolkit/cvat/pull/3424>)
- Creating task with labels in project (<https://github.com/openvinotoolkit/cvat/pull/3454>)
- Move task and autoannotation modals were invisible from project page (<https://github.com/openvinotoolkit/cvat/pull/3475>)

## \[1.4.0] - 2021-05-18

### Added

- Documentation on mask annotation (<https://github.com/openvinotoolkit/cvat/pull/3044>)
- Hotkeys to switch a label of existing object or to change default label (for objects created with N) (<https://github.com/openvinotoolkit/cvat/pull/3070>)
- A script to convert some kinds of DICOM files to regular images (<https://github.com/openvinotoolkit/cvat/pull/3095>)
- Helm chart prototype (<https://github.com/openvinotoolkit/cvat/pull/3102>)
- Initial implementation of moving tasks between projects (<https://github.com/openvinotoolkit/cvat/pull/3164>)

### Changed

- Place of migration logger initialization (<https://github.com/openvinotoolkit/cvat/pull/3170>)

### Removed

- Kubernetes templates from (<https://github.com/openvinotoolkit/cvat/pull/1962>) due to helm charts (<https://github.com/openvinotoolkit/cvat/pull/3171>)

### Fixed

- Export of instance masks with holes (<https://github.com/openvinotoolkit/cvat/pull/3044>)
- Changing a label on canvas does not work when 'Show object details' enabled (<https://github.com/openvinotoolkit/cvat/pull/3084>)
- Make sure frame unzip web worker correctly terminates after unzipping all images in a requested chunk (<https://github.com/openvinotoolkit/cvat/pull/3096>)
- Reset password link was unavailable before login (<https://github.com/openvinotoolkit/cvat/pull/3140>)
- Manifest: migration (<https://github.com/openvinotoolkit/cvat/pull/3146>)
- Fixed cropping polygon in some corner cases (<https://github.com/openvinotoolkit/cvat/pull/3184>)

## \[1.3.0] - 3/31/2021

### Added

- CLI: Add support for saving annotations in a git repository when creating a task.
- CVAT-3D: support lidar data on the server side (<https://github.com/openvinotoolkit/cvat/pull/2534>)
- GPU support for Mask-RCNN and improvement in its deployment time (<https://github.com/openvinotoolkit/cvat/pull/2714>)
- CVAT-3D: Load all frames corresponding to the job instance
  (<https://github.com/openvinotoolkit/cvat/pull/2645>)
- Intelligent scissors with OpenCV javascript (<https://github.com/openvinotoolkit/cvat/pull/2689>)
- CVAT-3D: Visualize 3D point cloud spaces in 3D View, Top View Side View and Front View (<https://github.com/openvinotoolkit/cvat/pull/2768>)
- [Inside Outside Guidance](https://github.com/shiyinzhang/Inside-Outside-Guidance) serverless
  function for interactive segmentation
- Pre-built [cvat_server](https://hub.docker.com/r/openvino/cvat_server) and
  [cvat_ui](https://hub.docker.com/r/openvino/cvat_ui) images were published on DockerHub (<https://github.com/openvinotoolkit/cvat/pull/2766>)
- Project task subsets (<https://github.com/openvinotoolkit/cvat/pull/2774>)
- Kubernetes templates and guide for their deployment (<https://github.com/openvinotoolkit/cvat/pull/1962>)
- [WiderFace](http://shuoyang1213.me/WIDERFACE/) format support (<https://github.com/openvinotoolkit/cvat/pull/2864>)
- [VGGFace2](https://github.com/ox-vgg/vgg_face2) format support (<https://github.com/openvinotoolkit/cvat/pull/2865>)
- [Backup/Restore guide](cvat/apps/documentation/backup_guide.md) (<https://github.com/openvinotoolkit/cvat/pull/2964>)
- Label deletion from tasks and projects (<https://github.com/openvinotoolkit/cvat/pull/2881>)
- CVAT-3D: Implemented initial cuboid placement in 3D View and select cuboid in Top, Side and Front views
  (<https://github.com/openvinotoolkit/cvat/pull/2891>)
- [Market-1501](https://www.aitribune.com/dataset/2018051063) format support (<https://github.com/openvinotoolkit/cvat/pull/2869>)
- Ability of upload manifest for dataset with images (<https://github.com/openvinotoolkit/cvat/pull/2763>)
- Annotations filters UI using react-awesome-query-builder (<https://github.com/openvinotoolkit/cvat/issues/1418>)
- Storing settings in local storage to keep them between browser sessions (<https://github.com/openvinotoolkit/cvat/pull/3017>)
- [ICDAR](https://rrc.cvc.uab.es/?ch=2) format support (<https://github.com/openvinotoolkit/cvat/pull/2866>)
- Added switcher to maintain polygon crop behavior (<https://github.com/openvinotoolkit/cvat/pull/3021>
- Filters and sorting options for job list, added tooltip for tasks filters (<https://github.com/openvinotoolkit/cvat/pull/3030>)

### Changed

- CLI - task list now returns a list of current tasks. (<https://github.com/openvinotoolkit/cvat/pull/2863>)
- Updated HTTPS install README section (cleanup and described more robust deploy)
- Logstash is improved for using with configurable elasticsearch outputs (<https://github.com/openvinotoolkit/cvat/pull/2531>)
- Bumped nuclio version to 1.5.16 (<https://github.com/openvinotoolkit/cvat/pull/2578>)
- All methods for interactive segmentation accept negative points as well
- Persistent queue added to logstash (<https://github.com/openvinotoolkit/cvat/pull/2744>)
- Improved maintenance of popups visibility (<https://github.com/openvinotoolkit/cvat/pull/2809>)
- Image visualizations settings on canvas for faster access (<https://github.com/openvinotoolkit/cvat/pull/2872>)
- Better scale management of left panel when screen is too small (<https://github.com/openvinotoolkit/cvat/pull/2880>)
- Improved error messages for annotation import (<https://github.com/openvinotoolkit/cvat/pull/2935>)
- Using manifest support instead video meta information and dummy chunks (<https://github.com/openvinotoolkit/cvat/pull/2763>)

### Fixed

- More robust execution of nuclio GPU functions by limiting the GPU memory consumption per worker (<https://github.com/openvinotoolkit/cvat/pull/2714>)
- Kibana startup initialization (<https://github.com/openvinotoolkit/cvat/pull/2659>)
- The cursor jumps to the end of the line when renaming a task (<https://github.com/openvinotoolkit/cvat/pull/2669>)
- SSLCertVerificationError when remote source is used (<https://github.com/openvinotoolkit/cvat/pull/2683>)
- Fixed filters select overflow (<https://github.com/openvinotoolkit/cvat/pull/2614>)
- Fixed tasks in project auto annotation (<https://github.com/openvinotoolkit/cvat/pull/2725>)
- Cuboids are missed in annotations statistics (<https://github.com/openvinotoolkit/cvat/pull/2704>)
- The list of files attached to the task is not displayed (<https://github.com/openvinotoolkit/cvat/pull/2706>)
- A couple of css-related issues (top bar disappear, wrong arrow position on collapse elements) (<https://github.com/openvinotoolkit/cvat/pull/2736>)
- Issue with point region doesn't work in Firefox (<https://github.com/openvinotoolkit/cvat/pull/2727>)
- Fixed cuboid perspective change (<https://github.com/openvinotoolkit/cvat/pull/2733>)
- Annotation page popups (ai tools, drawing) reset state after detecting, tracking, drawing (<https://github.com/openvinotoolkit/cvat/pull/2780>)
- Polygon editing using trailing point (<https://github.com/openvinotoolkit/cvat/pull/2808>)
- Updated the path to python for DL models inside automatic annotation documentation (<https://github.com/openvinotoolkit/cvat/pull/2847>)
- Fixed of receiving function variable (<https://github.com/openvinotoolkit/cvat/pull/2860>)
- Shortcuts with CAPSLOCK enabled and with non-US languages activated (<https://github.com/openvinotoolkit/cvat/pull/2872>)
- Prevented creating several issues for the same object (<https://github.com/openvinotoolkit/cvat/pull/2868>)
- Fixed label editor name field validator (<https://github.com/openvinotoolkit/cvat/pull/2879>)
- An error about track shapes outside of the task frames during export (<https://github.com/openvinotoolkit/cvat/pull/2890>)
- Fixed project search field updating (<https://github.com/openvinotoolkit/cvat/pull/2901>)
- Fixed export error when invalid polygons are present in overlapping frames (<https://github.com/openvinotoolkit/cvat/pull/2852>)
- Fixed image quality option for tasks created from images (<https://github.com/openvinotoolkit/cvat/pull/2963>)
- Incorrect text on the warning when specifying an incorrect link to the issue tracker (<https://github.com/openvinotoolkit/cvat/pull/2971>)
- Updating label attributes when label contains number attributes (<https://github.com/openvinotoolkit/cvat/pull/2969>)
- Crop a polygon if its points are outside the bounds of the image (<https://github.com/openvinotoolkit/cvat/pull/3025>)

## \[1.2.0] - 2021-01-08

### Fixed

- Memory consumption for the task creation process (<https://github.com/openvinotoolkit/cvat/pull/2582>)
- Frame preloading (<https://github.com/openvinotoolkit/cvat/pull/2608>)
- Project cannot be removed from the project page (<https://github.com/openvinotoolkit/cvat/pull/2626>)

## \[1.2.0-beta] - 2020-12-15

### Added

- GPU support and improved documentation for auto annotation (<https://github.com/openvinotoolkit/cvat/pull/2546>)
- Manual review pipeline: issues/comments/workspace (<https://github.com/openvinotoolkit/cvat/pull/2357>)
- Basic projects implementation (<https://github.com/openvinotoolkit/cvat/pull/2255>)
- Documentation on how to mount cloud starage(AWS S3 bucket, Azure container, Google Drive) as FUSE (<https://github.com/openvinotoolkit/cvat/pull/2377>)
- Ability to work with share files without copying inside (<https://github.com/openvinotoolkit/cvat/pull/2377>)
- Tooltips in label selectors (<https://github.com/openvinotoolkit/cvat/pull/2509>)
- Page redirect after login using `next` query parameter (<https://github.com/openvinotoolkit/cvat/pull/2527>)
- [ImageNet](http://www.image-net.org) format support (<https://github.com/openvinotoolkit/cvat/pull/2376>)
- [CamVid](http://mi.eng.cam.ac.uk/research/projects/VideoRec/CamVid/) format support (<https://github.com/openvinotoolkit/cvat/pull/2559>)

### Changed

- PATCH requests from cvat-core submit only changed fields (<https://github.com/openvinotoolkit/cvat/pull/2445>)
- deploy.sh in serverless folder is separated into deploy_cpu.sh and deploy_gpu.sh (<https://github.com/openvinotoolkit/cvat/pull/2546>)
- Bumped nuclio version to 1.5.8
- Migrated to Antd 4.9 (<https://github.com/openvinotoolkit/cvat/pull/2536>)

### Fixed

- Fixed FastRCNN inference bug for images with 4 channels i.e. png (<https://github.com/openvinotoolkit/cvat/pull/2546>)
- Django templates for email and user guide (<https://github.com/openvinotoolkit/cvat/pull/2412>)
- Saving relative paths in dummy chunks instead of absolute (<https://github.com/openvinotoolkit/cvat/pull/2424>)
- Objects with a specific label cannot be displayed if at least one tag with the label exist (<https://github.com/openvinotoolkit/cvat/pull/2435>)
- Wrong attribute can be removed in labels editor (<https://github.com/openvinotoolkit/cvat/pull/2436>)
- UI fails with the error "Cannot read property 'label' of undefined" (<https://github.com/openvinotoolkit/cvat/pull/2442>)
- Exception: "Value must be a user instance" (<https://github.com/openvinotoolkit/cvat/pull/2441>)
- Reset zoom option doesn't work in tag annotation mode (<https://github.com/openvinotoolkit/cvat/pull/2443>)
- Canvas is busy error (<https://github.com/openvinotoolkit/cvat/pull/2437>)
- Projects view layout fix (<https://github.com/openvinotoolkit/cvat/pull/2503>)
- Fixed the tasks view (infinite loading) when it is impossible to get a preview of the task (<https://github.com/openvinotoolkit/cvat/pull/2504>)
- Empty frames navigation (<https://github.com/openvinotoolkit/cvat/pull/2505>)
- TypeError: Cannot read property 'toString' of undefined (<https://github.com/openvinotoolkit/cvat/pull/2517>)
- Extra shapes are drawn after Esc, or G pressed while drawing a region in grouping (<https://github.com/openvinotoolkit/cvat/pull/2507>)
- Reset state (reviews, issues) after logout or changing a job (<https://github.com/openvinotoolkit/cvat/pull/2525>)
- TypeError: Cannot read property 'id' of undefined when updating a task (<https://github.com/openvinotoolkit/cvat/pull/2544>)

## \[1.2.0-alpha] - 2020-11-09

### Added

- Ability to login into CVAT-UI with token from api/v1/auth/login (<https://github.com/openvinotoolkit/cvat/pull/2234>)
- Added layout grids toggling ('ctrl + alt + Enter')
- Added password reset functionality (<https://github.com/opencv/cvat/pull/2058>)
- Ability to work with data on the fly (<https://github.com/opencv/cvat/pull/2007>)
- Annotation in process outline color wheel (<https://github.com/opencv/cvat/pull/2084>)
- On the fly annotation using DL detectors (<https://github.com/opencv/cvat/pull/2102>)
- Displaying automatic annotation progress on a task view (<https://github.com/opencv/cvat/pull/2148>)
- Automatic tracking of bounding boxes using serverless functions (<https://github.com/opencv/cvat/pull/2136>)
- \[Datumaro] CLI command for dataset equality comparison (<https://github.com/opencv/cvat/pull/1989>)
- \[Datumaro] Merging of datasets with different labels (<https://github.com/opencv/cvat/pull/2098>)
- Add FBRS interactive segmentation serverless function (<https://github.com/openvinotoolkit/cvat/pull/2094>)
- Ability to change default behaviour of previous/next buttons of a player.
  It supports regular navigation, searching a frame according to annotations
  filters and searching the nearest frame without any annotations (<https://github.com/openvinotoolkit/cvat/pull/2221>)
- MacOS users notes in CONTRIBUTING.md
- Ability to prepare meta information manually (<https://github.com/openvinotoolkit/cvat/pull/2217>)
- Ability to upload prepared meta information along with a video when creating a task (<https://github.com/openvinotoolkit/cvat/pull/2217>)
- Optional chaining plugin for cvat-canvas and cvat-ui (<https://github.com/openvinotoolkit/cvat/pull/2249>)
- MOTS png mask format support (<https://github.com/openvinotoolkit/cvat/pull/2198>)
- Ability to correct upload video with a rotation record in the metadata (<https://github.com/openvinotoolkit/cvat/pull/2218>)
- User search field for assignee fields (<https://github.com/openvinotoolkit/cvat/pull/2370>)
- Support of mxf videos (<https://github.com/openvinotoolkit/cvat/pull/2514>)

### Changed

- UI models (like DEXTR) were redesigned to be more interactive (<https://github.com/opencv/cvat/pull/2054>)
- Used Ubuntu:20.04 as a base image for CVAT Dockerfile (<https://github.com/opencv/cvat/pull/2101>)
- Right colors of label tags in label mapping when a user runs automatic detection (<https://github.com/openvinotoolkit/cvat/pull/2162>)
- Nuclio became an optional component of CVAT (<https://github.com/openvinotoolkit/cvat/pull/2192>)
- A key to remove a point from a polyshape (Ctrl => Alt) (<https://github.com/openvinotoolkit/cvat/pull/2204>)
- Updated `docker-compose` file version from `2.3` to `3.3`(<https://github.com/openvinotoolkit/cvat/pull/2235>)
- Added auto inference of url schema from host in CLI, if provided (<https://github.com/openvinotoolkit/cvat/pull/2240>)
- Track frames in skips between annotation is presented in MOT and MOTS formats are marked `outside` (<https://github.com/openvinotoolkit/cvat/pull/2198>)
- UI packages installation with `npm ci` instead of `npm install` (<https://github.com/openvinotoolkit/cvat/pull/2350>)

### Removed

- Removed Z-Order flag from task creation process

### Fixed

- Fixed multiple errors which arises when polygon is of length 5 or less (<https://github.com/opencv/cvat/pull/2100>)
- Fixed task creation from PDF (<https://github.com/opencv/cvat/pull/2141>)
- Fixed CVAT format import for frame stepped tasks (<https://github.com/openvinotoolkit/cvat/pull/2151>)
- Fixed the reading problem with large PDFs (<https://github.com/openvinotoolkit/cvat/pull/2154>)
- Fixed unnecessary pyhash dependency (<https://github.com/openvinotoolkit/cvat/pull/2170>)
- Fixed Data is not getting cleared, even after deleting the Task from Django Admin App(<https://github.com/openvinotoolkit/cvat/issues/1925>)
- Fixed blinking message: "Some tasks have not been showed because they do not have any data" (<https://github.com/openvinotoolkit/cvat/pull/2200>)
- Fixed case when a task with 0 jobs is shown as "Completed" in UI (<https://github.com/openvinotoolkit/cvat/pull/2200>)
- Fixed use case when UI throws exception: Cannot read property 'objectType' of undefined #2053 (<https://github.com/openvinotoolkit/cvat/pull/2203>)
- Fixed use case when logs could be saved twice or more times #2202 (<https://github.com/openvinotoolkit/cvat/pull/2203>)
- Fixed issues from #2112 (<https://github.com/openvinotoolkit/cvat/pull/2217>)
- Git application name (renamed to dataset_repo) (<https://github.com/openvinotoolkit/cvat/pull/2243>)
- A problem in exporting of tracks, where tracks could be truncated (<https://github.com/openvinotoolkit/cvat/issues/2129>)
- Fixed CVAT startup process if the user has `umask 077` in .bashrc file (<https://github.com/openvinotoolkit/cvat/pull/2293>)
- Exception: Cannot read property "each" of undefined after drawing a single point (<https://github.com/openvinotoolkit/cvat/pull/2307>)
- Cannot read property 'label' of undefined (Fixed?) (<https://github.com/openvinotoolkit/cvat/pull/2311>)
- Excluded track frames marked `outside` in `CVAT for Images` export (<https://github.com/openvinotoolkit/cvat/pull/2345>)
- 'List of tasks' Kibana visualization (<https://github.com/openvinotoolkit/cvat/pull/2361>)
- An error on exporting not `jpg` or `png` images in TF Detection API format (<https://github.com/openvinotoolkit/datumaro/issues/35>)

## \[1.1.0] - 2020-08-31

### Added

- Siammask tracker as DL serverless function (<https://github.com/opencv/cvat/pull/1988>)
- \[Datumaro] Added model info and source info commands (<https://github.com/opencv/cvat/pull/1973>)
- \[Datumaro] Dataset statistics (<https://github.com/opencv/cvat/pull/1668>)
- Ability to change label color in tasks and predefined labels (<https://github.com/opencv/cvat/pull/2014>)
- \[Datumaro] Multi-dataset merge (<https://github.com/opencv/cvat/pull/1695>)
- Ability to configure email verification for new users (<https://github.com/opencv/cvat/pull/1929>)
- Link to django admin page from UI (<https://github.com/opencv/cvat/pull/2068>)
- Notification message when users use wrong browser (<https://github.com/opencv/cvat/pull/2070>)

### Changed

- Shape coordinates are rounded to 2 digits in dumped annotations (<https://github.com/opencv/cvat/pull/1970>)
- COCO format does not produce polygon points for bbox annotations (<https://github.com/opencv/cvat/pull/1953>)

### Fixed

- Issue loading openvino models for semi-automatic and automatic annotation (<https://github.com/opencv/cvat/pull/1996>)
- Basic functions of CVAT works without activated nuclio dashboard
- Fixed a case in which exported masks could have wrong color order (<https://github.com/opencv/cvat/issues/2032>)
- Fixed error with creating task with labels with the same name (<https://github.com/opencv/cvat/pull/2031>)
- Django RQ dashboard view (<https://github.com/opencv/cvat/pull/2069>)
- Object's details menu settings (<https://github.com/opencv/cvat/pull/2084>)

## \[1.1.0-beta] - 2020-08-03

### Added

- DL models as serverless functions (<https://github.com/opencv/cvat/pull/1767>)
- Source type support for tags, shapes and tracks (<https://github.com/opencv/cvat/pull/1192>)
- Source type support for CVAT Dumper/Loader (<https://github.com/opencv/cvat/pull/1192>)
- Intelligent polygon editing (<https://github.com/opencv/cvat/pull/1921>)
- Support creating multiple jobs for each task through python cli (<https://github.com/opencv/cvat/pull/1950>)
- python cli over https (<https://github.com/opencv/cvat/pull/1942>)
- Error message when plugins weren't able to initialize instead of infinite loading (<https://github.com/opencv/cvat/pull/1966>)
- Ability to change user password (<https://github.com/opencv/cvat/pull/1954>)

### Changed

- Smaller object details (<https://github.com/opencv/cvat/pull/1877>)
- `COCO` format does not convert bboxes to polygons on export (<https://github.com/opencv/cvat/pull/1953>)
- It is impossible to submit a DL model in OpenVINO format using UI.
  Now you can deploy new models on the server using serverless functions
  (<https://github.com/opencv/cvat/pull/1767>)
- Files and folders under share path are now alphabetically sorted

### Removed

- Removed OpenVINO and CUDA components because they are not necessary anymore (<https://github.com/opencv/cvat/pull/1767>)
- Removed the old UI code (<https://github.com/opencv/cvat/pull/1964>)

### Fixed

- Some objects aren't shown on canvas sometimes. For example after propagation on of objects is invisible (<https://github.com/opencv/cvat/pull/1834>)
- CVAT doesn't offer to restore state after an error (<https://github.com/opencv/cvat/pull/1874>)
- Cannot read property 'shapeType' of undefined because of zOrder related issues (<https://github.com/opencv/cvat/pull/1874>)
- Cannot read property 'pinned' of undefined because of zOrder related issues (<https://github.com/opencv/cvat/pull/1874>)
- Do not iterate over hidden objects in aam (which are invisible because of zOrder) (<https://github.com/opencv/cvat/pull/1874>)
- Cursor position is reset after changing a text field (<https://github.com/opencv/cvat/pull/1874>)
- Hidden points and cuboids can be selected to be grouped (<https://github.com/opencv/cvat/pull/1874>)
- `outside` annotations should not be in exported images (<https://github.com/opencv/cvat/issues/1620>)
- `CVAT for video format` import error with interpolation (<https://github.com/opencv/cvat/issues/1893>)
- `Image compression` definition mismatch (<https://github.com/opencv/cvat/issues/1900>)
- Points are duplicated during polygon interpolation sometimes (<https://github.com/opencv/cvat/pull/1892>)
- When redraw a shape with activated autobordering, previous points are visible (<https://github.com/opencv/cvat/pull/1892>)
- No mapping between side object element and context menu in some attributes (<https://github.com/opencv/cvat/pull/1923>)
- Interpolated shapes exported as `keyframe = True` (<https://github.com/opencv/cvat/pull/1937>)
- Stylelint filetype scans (<https://github.com/opencv/cvat/pull/1952>)
- Fixed toolip closing issue (<https://github.com/opencv/cvat/pull/1955>)
- Clearing frame cache when close a task (<https://github.com/opencv/cvat/pull/1966>)
- Increase rate of throttling policy for unauthenticated users (<https://github.com/opencv/cvat/pull/1969>)

## \[1.1.0-alpha] - 2020-06-30

### Added

- Throttling policy for unauthenticated users (<https://github.com/opencv/cvat/pull/1531>)
- Added default label color table for mask export (<https://github.com/opencv/cvat/pull/1549>)
- Added environment variables for Redis and Postgres hosts for Kubernetes deployment support (<https://github.com/opencv/cvat/pull/1641>)
- Added visual identification for unavailable formats (<https://github.com/opencv/cvat/pull/1567>)
- Shortcut to change color of an activated shape in new UI (Enter) (<https://github.com/opencv/cvat/pull/1683>)
- Shortcut to switch split mode (<https://github.com/opencv/cvat/pull/1683>)
- Built-in search for labels when create an object or change a label (<https://github.com/opencv/cvat/pull/1683>)
- Better validation of labels and attributes in raw viewer (<https://github.com/opencv/cvat/pull/1727>)
- ClamAV antivirus integration (<https://github.com/opencv/cvat/pull/1712>)
- Added canvas background color selector (<https://github.com/opencv/cvat/pull/1705>)
- SCSS files linting with Stylelint tool (<https://github.com/opencv/cvat/pull/1766>)
- Supported import and export or single boxes in MOT format (<https://github.com/opencv/cvat/pull/1764>)
- \[Datumaro] Added `stats` command, which shows some dataset statistics
  like image mean and std (<https://github.com/opencv/cvat/pull/1734>)
- Add option to upload annotations upon task creation on CLI
- Polygon and polylines interpolation (<https://github.com/opencv/cvat/pull/1571>)
- Ability to redraw shape from scratch (Shift + N) for an activated shape (<https://github.com/opencv/cvat/pull/1571>)
- Highlights for the first point of a polygon/polyline and direction (<https://github.com/opencv/cvat/pull/1571>)
- Ability to change orientation for poylgons/polylines in context menu (<https://github.com/opencv/cvat/pull/1571>)
- Ability to set the first point for polygons in points context menu (<https://github.com/opencv/cvat/pull/1571>)
- Added new tag annotation workspace (<https://github.com/opencv/cvat/pull/1570>)
- Appearance block in attribute annotation mode (<https://github.com/opencv/cvat/pull/1820>)
- Keyframe navigations and some switchers in attribute annotation mode (<https://github.com/opencv/cvat/pull/1820>)
- \[Datumaro] Added `convert` command to convert datasets directly (<https://github.com/opencv/cvat/pull/1837>)
- \[Datumaro] Added an option to specify image extension when exporting datasets (<https://github.com/opencv/cvat/pull/1799>)
- \[Datumaro] Added image copying when exporting datasets, if possible (<https://github.com/opencv/cvat/pull/1799>)

### Changed

- Removed information about e-mail from the basic user information (<https://github.com/opencv/cvat/pull/1627>)
- Update https install manual. Makes it easier and more robust.
  Includes automatic renewing of lets encrypt certificates.
- Settings page move to the modal. (<https://github.com/opencv/cvat/pull/1705>)
- Implemented import and export of annotations with relative image paths (<https://github.com/opencv/cvat/pull/1463>)
- Using only single click to start editing or remove a point (<https://github.com/opencv/cvat/pull/1571>)
- Added support for attributes in VOC XML format (<https://github.com/opencv/cvat/pull/1792>)
- Added annotation attributes in COCO format (<https://github.com/opencv/cvat/pull/1782>)
- Colorized object items in the side panel (<https://github.com/opencv/cvat/pull/1753>)
- \[Datumaro] Annotation-less files are not generated anymore in COCO format, unless tasks explicitly requested (<https://github.com/opencv/cvat/pull/1799>)

### Fixed

- Problem with exported frame stepped image task (<https://github.com/opencv/cvat/issues/1613>)
- Fixed dataset filter item representation for imageless dataset items (<https://github.com/opencv/cvat/pull/1593>)
- Fixed interpreter crash when trying to import `tensorflow` with no AVX instructions available (<https://github.com/opencv/cvat/pull/1567>)
- Kibana wrong working time calculation with new annotation UI use (<https://github.com/opencv/cvat/pull/1654>)
- Wrong rexex for account name validation (<https://github.com/opencv/cvat/pull/1667>)
- Wrong description on register view for the username field (<https://github.com/opencv/cvat/pull/1667>)
- Wrong resolution for resizing a shape (<https://github.com/opencv/cvat/pull/1667>)
- React warning because of not unique keys in labels viewer (<https://github.com/opencv/cvat/pull/1727>)
- Fixed issue tracker (<https://github.com/opencv/cvat/pull/1705>)
- Fixed canvas fit after sidebar open/close event (<https://github.com/opencv/cvat/pull/1705>)
- A couple of exceptions in AAM related with early object activation (<https://github.com/opencv/cvat/pull/1755>)
- Propagation from the latest frame (<https://github.com/opencv/cvat/pull/1800>)
- Number attribute value validation (didn't work well with floats) (<https://github.com/opencv/cvat/pull/1800>)
- Logout doesn't work (<https://github.com/opencv/cvat/pull/1812>)
- Annotations aren't updated after reopening a task (<https://github.com/opencv/cvat/pull/1753>)
- Labels aren't updated after reopening a task (<https://github.com/opencv/cvat/pull/1753>)
- Canvas isn't fitted after collapsing side panel in attribute annotation mode (<https://github.com/opencv/cvat/pull/1753>)
- Error when interpolating polygons (<https://github.com/opencv/cvat/pull/1878>)

### Security

- SQL injection in Django `CVE-2020-9402` (<https://github.com/opencv/cvat/pull/1657>)

## \[1.0.0] - 2020-05-29

### Added

- cvat-ui: cookie policy drawer for login page (<https://github.com/opencv/cvat/pull/1511>)
- `datumaro_project` export format (<https://github.com/opencv/cvat/pull/1352>)
- Ability to configure user agreements for the user registration form (<https://github.com/opencv/cvat/pull/1464>)
- Cuboid interpolation and cuboid drawing from rectangles (<https://github.com/opencv/cvat/pull/1560>)
- Ability to configure custom pageViewHit, which can be useful for web analytics integration (<https://github.com/opencv/cvat/pull/1566>)
- Ability to configure access to the analytics page based on roles (<https://github.com/opencv/cvat/pull/1592>)

### Changed

- Downloaded file name in annotations export became more informative (<https://github.com/opencv/cvat/pull/1352>)
- Added auto trimming for trailing whitespaces style enforcement (<https://github.com/opencv/cvat/pull/1352>)
- REST API: updated `GET /task/<id>/annotations`: parameters are `format`, `filename`
  (now optional), `action` (optional) (<https://github.com/opencv/cvat/pull/1352>)
- REST API: removed `dataset/formats`, changed format of `annotation/formats` (<https://github.com/opencv/cvat/pull/1352>)
- Exported annotations are stored for N hours instead of indefinitely (<https://github.com/opencv/cvat/pull/1352>)
- Formats: CVAT format now accepts ZIP and XML (<https://github.com/opencv/cvat/pull/1352>)
- Formats: COCO format now accepts ZIP and JSON (<https://github.com/opencv/cvat/pull/1352>)
- Formats: most of formats renamed, no extension in title (<https://github.com/opencv/cvat/pull/1352>)
- Formats: definitions are changed, are not stored in DB anymore (<https://github.com/opencv/cvat/pull/1352>)
- cvat-core: session.annotations.put() now returns ids of added objects (<https://github.com/opencv/cvat/pull/1493>)
- Images without annotations now also included in dataset/annotations export (<https://github.com/opencv/cvat/issues/525>)

### Removed

- `annotation` application is replaced with `dataset_manager` (<https://github.com/opencv/cvat/pull/1352>)
- `_DATUMARO_INIT_LOGLEVEL` env. variable is removed in favor of regular `--loglevel` cli parameter (<https://github.com/opencv/cvat/pull/1583>)

### Fixed

- Categories for empty projects with no sources are taken from own dataset (<https://github.com/opencv/cvat/pull/1352>)
- Added directory removal on error during `extract` command (<https://github.com/opencv/cvat/pull/1352>)
- Added debug error message on incorrect XPath (<https://github.com/opencv/cvat/pull/1352>)
- Exporting frame stepped task
  (<https://github.com/opencv/cvat/issues/1294>, <https://github.com/opencv/cvat/issues/1334>)
- Fixed broken command line interface for `cvat` export format in Datumaro (<https://github.com/opencv/cvat/issues/1494>)
- Updated Rest API document, Swagger document serving instruction issue (<https://github.com/opencv/cvat/issues/1495>)
- Fixed cuboid occluded view (<https://github.com/opencv/cvat/pull/1500>)
- Non-informative lock icon (<https://github.com/opencv/cvat/pull/1434>)
- Sidebar in AAM has no hide/show button (<https://github.com/opencv/cvat/pull/1420>)
- Task/Job buttons has no "Open in new tab" option (<https://github.com/opencv/cvat/pull/1419>)
- Delete point context menu option has no shortcut hint (<https://github.com/opencv/cvat/pull/1416>)
- Fixed issue with unnecessary tag activation in cvat-canvas (<https://github.com/opencv/cvat/issues/1540>)
- Fixed an issue with large number of instances in instance mask (<https://github.com/opencv/cvat/issues/1539>)
- Fixed full COCO dataset import error with conflicting labels in keypoints and detection (<https://github.com/opencv/cvat/pull/1548>)
- Fixed COCO keypoints skeleton parsing and saving (<https://github.com/opencv/cvat/issues/1539>)
- `tf.placeholder() is not compatible with eager execution` exception for auto_segmentation (<https://github.com/opencv/cvat/pull/1562>)
- Canvas cannot be moved with move functionality on left mouse key (<https://github.com/opencv/cvat/pull/1573>)
- Deep extreme cut request is sent when draw any shape with Make AI polygon option enabled (<https://github.com/opencv/cvat/pull/1573>)
- Fixed an error when exporting a task with cuboids to any format except CVAT (<https://github.com/opencv/cvat/pull/1577>)
- Synchronization with remote git repo (<https://github.com/opencv/cvat/pull/1582>)
- A problem with mask to polygons conversion when polygons are too small (<https://github.com/opencv/cvat/pull/1581>)
- Unable to upload video with uneven size (<https://github.com/opencv/cvat/pull/1594>)
- Fixed an issue with `z_order` having no effect on segmentations (<https://github.com/opencv/cvat/pull/1589>)

### Security

- Permission group whitelist check for analytics view (<https://github.com/opencv/cvat/pull/1608>)

## \[1.0.0-beta.2] - 2020-04-30

### Added

- Re-Identification algorithm to merging bounding boxes automatically to the new UI (<https://github.com/opencv/cvat/pull/1406>)
- Methods `import` and `export` to import/export raw annotations for Job and Task in `cvat-core` (<https://github.com/opencv/cvat/pull/1406>)
- Versioning of client packages (`cvat-core`, `cvat-canvas`, `cvat-ui`). Initial versions are set to 1.0.0 (<https://github.com/opencv/cvat/pull/1448>)
- Cuboids feature was migrated from old UI to new one. (<https://github.com/opencv/cvat/pull/1451>)

### Removed

- Annotation conversion utils, currently supported natively via Datumaro framework
  (<https://github.com/opencv/cvat/pull/1477>)

### Fixed

- Auto annotation, TF annotation and Auto segmentation apps (<https://github.com/opencv/cvat/pull/1409>)
- Import works with truncated images now: "OSError:broken data stream" on corrupt images
  (<https://github.com/opencv/cvat/pull/1430>)
- Hide functionality (H) doesn't work (<https://github.com/opencv/cvat/pull/1445>)
- The highlighted attribute doesn't correspond to the chosen attribute in AAM (<https://github.com/opencv/cvat/pull/1445>)
- Inconvinient image shaking while drawing a polygon (hold Alt key during drawing/editing/grouping to drag an image) (<https://github.com/opencv/cvat/pull/1445>)
- Filter property "shape" doesn't work and extra operator in description (<https://github.com/opencv/cvat/pull/1445>)
- Block of text information doesn't disappear after deactivating for locked shapes (<https://github.com/opencv/cvat/pull/1445>)
- Annotation uploading fails in annotation view (<https://github.com/opencv/cvat/pull/1445>)
- UI freezes after canceling pasting with escape (<https://github.com/opencv/cvat/pull/1445>)
- Duplicating keypoints in COCO export (<https://github.com/opencv/cvat/pull/1435>)
- CVAT new UI: add arrows on a mouse cursor (<https://github.com/opencv/cvat/pull/1391>)
- Delete point bug (in new UI) (<https://github.com/opencv/cvat/pull/1440>)
- Fix apache startup after PC restart (<https://github.com/opencv/cvat/pull/1467>)
- Open task button doesn't work (<https://github.com/opencv/cvat/pull/1474>)

## \[1.0.0-beta.1] - 2020-04-15

### Added

- Special behaviour for attribute value `__undefined__` (invisibility, no shortcuts to be set in AAM)
- Dialog window with some helpful information about using filters
- Ability to display a bitmap in the new UI
- Button to reset colors settings (brightness, saturation, contrast) in the new UI
- Option to display shape text always
- Dedicated message with clarifications when share is unmounted (<https://github.com/opencv/cvat/pull/1373>)
- Ability to create one tracked point (<https://github.com/opencv/cvat/pull/1383>)
- Ability to draw/edit polygons and polylines with automatic bordering feature
  (<https://github.com/opencv/cvat/pull/1394>)
- Tutorial: instructions for CVAT over HTTPS
- Deep extreme cut (semi-automatic segmentation) to the new UI (<https://github.com/opencv/cvat/pull/1398>)

### Changed

- Increase preview size of a task till 256, 256 on the server
- Public ssh-keys are displayed in a dedicated window instead of console when create a task with a repository
- React UI is the primary UI

### Fixed

- Cleaned up memory in Auto Annotation to enable long running tasks on videos
- New shape is added when press `esc` when drawing instead of cancellation
- Dextr segmentation doesn't work.
- `FileNotFoundError` during dump after moving format files
- CVAT doesn't append outside shapes when merge polyshapes in old UI
- Layout sometimes shows double scroll bars on create task, dashboard and settings pages
- UI fails after trying to change frame during resizing, dragging, editing
- Hidden points (or outsided) are visible after changing a frame
- Merge is allowed for points, but clicks on points conflict with frame dragging logic
- Removed objects are visible for search
- Add missed task_id and job_id fields into exception logs for the new UI (<https://github.com/opencv/cvat/pull/1372>)
- UI fails when annotations saving occurs during drag/resize/edit (<https://github.com/opencv/cvat/pull/1383>)
- Multiple savings when hold Ctrl+S (a lot of the same copies of events were sent with the same working time)
  (<https://github.com/opencv/cvat/pull/1383>)
- UI doesn't have any reaction when git repos synchronization failed (<https://github.com/opencv/cvat/pull/1383>)
- Bug when annotations cannot be saved after (delete - save - undo - save) (<https://github.com/opencv/cvat/pull/1383>)
- VOC format exports Upper case labels correctly in lower case (<https://github.com/opencv/cvat/pull/1379>)
- Fixed polygon exporting bug in COCO dataset (<https://github.com/opencv/cvat/issues/1387>)
- Task creation from remote files (<https://github.com/opencv/cvat/pull/1392>)
- Job cannot be opened in some cases when the previous job was failed during opening
  (<https://github.com/opencv/cvat/issues/1403>)
- Deactivated shape is still highlighted on the canvas (<https://github.com/opencv/cvat/issues/1403>)
- AttributeError: 'tuple' object has no attribute 'read' in ReID algorithm (<https://github.com/opencv/cvat/issues/1403>)
- Wrong semi-automatic segmentation near edges of an image (<https://github.com/opencv/cvat/issues/1403>)
- Git repos paths (<https://github.com/opencv/cvat/pull/1400>)
- Uploading annotations for tasks with multiple jobs (<https://github.com/opencv/cvat/pull/1396>)

## \[1.0.0-alpha] - 2020-03-31

### Added

- Data streaming using chunks (<https://github.com/opencv/cvat/pull/1007>)
- New UI: showing file names in UI (<https://github.com/opencv/cvat/pull/1311>)
- New UI: delete a point from context menu (<https://github.com/opencv/cvat/pull/1292>)

### Fixed

- Git app cannot clone a repository (<https://github.com/opencv/cvat/pull/1330>)
- New UI: preview position in task details (<https://github.com/opencv/cvat/pull/1312>)
- AWS deployment (<https://github.com/opencv/cvat/pull/1316>)

## \[0.6.1] - 2020-03-21

### Changed

- VOC task export now does not use official label map by default, but takes one
  from the source task to avoid primary-class and class part name
  clashing ([#1275](https://github.com/opencv/cvat/issues/1275))

### Fixed

- File names in LabelMe format export are no longer truncated ([#1259](https://github.com/opencv/cvat/issues/1259))
- `occluded` and `z_order` annotation attributes are now correctly passed to Datumaro ([#1271](https://github.com/opencv/cvat/pull/1271))
- Annotation-less tasks now can be exported as empty datasets in COCO ([#1277](https://github.com/opencv/cvat/issues/1277))
- Frame name matching for video annotations import -
  allowed `frame_XXXXXX[.ext]` format ([#1274](https://github.com/opencv/cvat/pull/1274))

### Security

- Bump acorn from 6.3.0 to 6.4.1 in /cvat-ui ([#1270](https://github.com/opencv/cvat/pull/1270))

## \[0.6.0] - 2020-03-15

### Added

- Server only support for projects. Extend REST API v1 (/api/v1/projects\*)
- Ability to get basic information about users without admin permissions ([#750](https://github.com/opencv/cvat/issues/750))
- Changed REST API: removed PUT and added DELETE methods for /api/v1/users/ID
- Mask-RCNN Auto Annotation Script in OpenVINO format
- Yolo Auto Annotation Script
- Auto segmentation using Mask_RCNN component (Keras+Tensorflow Mask R-CNN Segmentation)
- REST API to export an annotation task (images + annotations)
  [Datumaro](https://github.com/opencv/cvat/tree/develop/datumaro) -
  a framework to build, analyze, debug and visualize datasets
- Text Detection Auto Annotation Script in OpenVINO format for version 4
- Added in OpenVINO Semantic Segmentation for roads
- Ability to visualize labels when using Auto Annotation runner
- MOT CSV format support ([#830](https://github.com/opencv/cvat/pull/830))
- LabelMe format support ([#844](https://github.com/opencv/cvat/pull/844))
- Segmentation MASK format import (as polygons) ([#1163](https://github.com/opencv/cvat/pull/1163))
- Git repositories can be specified with IPv4 address ([#827](https://github.com/opencv/cvat/pull/827))

### Changed

- page_size parameter for all REST API methods
- React & Redux & Antd based dashboard
- Yolov3 interpretation script fix and changes to mapping.json
- YOLO format support ([#1151](https://github.com/opencv/cvat/pull/1151))
- Added support for OpenVINO 2020

### Fixed

- Exception in Git plugin [#826](https://github.com/opencv/cvat/issues/826)
- Label ids in TFrecord format now start from 1 [#866](https://github.com/opencv/cvat/issues/866)
- Mask problem in COCO JSON style [#718](https://github.com/opencv/cvat/issues/718)
- Datasets (or tasks) can be joined and split to subsets with Datumaro [#791](https://github.com/opencv/cvat/issues/791)
- Output labels for VOC format can be specified with Datumaro [#942](https://github.com/opencv/cvat/issues/942)
- Annotations can be filtered before dumping with Datumaro [#994](https://github.com/opencv/cvat/issues/994)

## \[0.5.2] - 2019-12-15

### Fixed

- Frozen version of scikit-image==0.15 in requirements.txt because next releases don't support Python 3.5

## \[0.5.1] - 2019-10-17

### Added

- Integration with Zenodo.org (DOI)

## \[0.5.0] - 2019-09-12

### Added

- A converter to YOLO format
- Installation guide
- Linear interpolation for a single point
- Video frame filter
- Running functional tests for REST API during a build
- Admins are no longer limited to a subset of python commands in the auto annotation application
- Remote data source (list of URLs to create an annotation task)
- Auto annotation using Faster R-CNN with Inception v2 (utils/open_model_zoo)
- Auto annotation using Pixel Link mobilenet v2 - text detection (utils/open_model_zoo)
- Ability to create a custom extractors for unsupported media types
- Added in PDF extractor
- Added in a command line model manager tester
- Ability to dump/load annotations in several formats from UI (CVAT, Pascal VOC, YOLO, MS COCO, png mask, TFRecord)
- Auth for REST API (api/v1/auth/): login, logout, register, ...
- Preview for the new CVAT UI (dashboard only) is available: <http://localhost:9080/>
- Added command line tool for performing common task operations (/utils/cli/)

### Changed

- Outside and keyframe buttons in the side panel for all interpolation shapes (they were only for boxes before)
- Improved error messages on the client side (#511)

### Removed

- "Flip images" has been removed. UI now contains rotation features.

### Fixed

- Incorrect width of shapes borders in some cases
- Annotation parser for tracks with a start frame less than the first segment frame
- Interpolation on the server near outside frames
- Dump for case when task name has a slash
- Auto annotation fail for multijob tasks
- Installation of CVAT with OpenVINO on the Windows platform
- Background color was always black in utils/mask/converter.py
- Exception in attribute annotation mode when a label are switched to a value without any attributes
- Handling of wrong labelamp json file in auto annotation (<https://github.com/opencv/cvat/issues/554>)
- No default attributes in dumped annotation (<https://github.com/opencv/cvat/issues/601>)
- Required field "Frame Filter" on admin page during a task modifying (#666)
- Dump annotation errors for a task with several segments (#610, #500)
- Invalid label parsing during a task creating (#628)
- Button "Open Task" in the annotation view
- Creating a video task with 0 overlap

### Security

- Upgraded Django, djangorestframework, and other packages

## \[0.4.2] - 2019-06-03

### Fixed

- Fixed interaction with the server share in the auto annotation plugin

## \[0.4.1] - 2019-05-14

### Fixed

- JavaScript syntax incompatibility with Google Chrome versions less than 72

## \[0.4.0] - 2019-05-04

### Added

- OpenVINO auto annotation: it is possible to upload a custom model and annotate images automatically.
- Ability to rotate images/video in the client part (Ctrl+R, Shift+Ctrl+R shortcuts) (#305)
- The ReID application for automatic bounding box merging has been added (#299)
- Keyboard shortcuts to switch next/previous default shape type (box, polygon etc) (Alt + <, Alt + >) (#316)
- Converter for VOC now supports interpolation tracks
- REST API (/api/v1/\*, /api/docs)
- Semi-automatic semantic segmentation with the [Deep Extreme Cut](http://www.vision.ee.ethz.ch/~cvlsegmentation/dextr/) work

### Changed

- Propagation setup has been moved from settings to bottom player panel
- Additional events like "Debug Info" or "Fit Image" have been added for analitics
- Optional using LFS for git annotation storages (#314)

### Deprecated

- "Flip images" flag in the create task dialog will be removed.
  Rotation functionality in client part have been added instead.

### Fixed

- Django 2.1.5 (security fix, [CVE-2019-3498](https://nvd.nist.gov/vuln/detail/CVE-2019-3498))
- Several scenarious which cause code 400 after undo/redo/save have been fixed (#315)

## \[0.3.0] - 2018-12-29

### Added

- Ability to copy Object URL and Frame URL via object context menu and player context menu respectively.
- Ability to change opacity for selected shape with help "Selected Fill Opacity" slider.
- Ability to remove polyshapes points by double click.
- Ability to draw/change polyshapes (except for points) by slip method. Just press ENTER and moving a cursor.
- Ability to switch lock/hide properties via label UI element (in right menu) for all objects with same label.
- Shortcuts for outside/keyframe properties
- Support of Intel OpenVINO for accelerated model inference
- Tensorflow annotation now works without CUDA. It can use CPU only. OpenVINO and CUDA are supported optionally.
- Incremental saving of annotations.
- Tutorial for using polygons (screencast)
- Silk profiler to improve development process
- Admin panel can be used to edit labels and attributes for annotation tasks
- Analytics component to manage a data annotation team, monitor exceptions, collect client and server logs
- Changeable job and task statuses (annotation, validation, completed).
  A job status can be changed manually, a task status is computed automatically based on job statuses (#153)
- Backlink to a task from its job annotation view (#156)
- Buttons lock/hide for labels. They work for all objects with the same label on a current frame (#116)

### Changed

- Polyshape editing method has been improved. You can redraw part of shape instead of points cloning.
- Unified shortcut (Esc) for close any mode instead of different shortcuts (Alt+N, Alt+G, Alt+M etc.).
- Dump file contains information about data source (e.g. video name, archive name, ...)
- Update requests library due to [CVE-2018-18074](https://nvd.nist.gov/vuln/detail/CVE-2018-18074)
- Per task/job permissions to create/access/change/delete tasks and annotations
- Documentation was improved
- Timeout for creating tasks was increased (from 1h to 4h) (#136)
- Drawing has become more convenience. Now it is possible to draw outside an image.
  Shapes will be automatically truncated after drawing process (#202)

### Fixed

- Performance bottleneck has been fixed during you create new objects (draw, copy, merge etc).
- Label UI elements aren't updated after changelabel.
- Attribute annotation mode can use invalid shape position after resize or move shapes.
- Labels order is preserved now (#242)
- Uploading large XML files (#123)
- Django vulnerability (#121)
- Grammatical cleanup of README.md (#107)
- Dashboard loading has been accelerated (#156)
- Text drawing outside of a frame in some cases (#202)

## \[0.2.0] - 2018-09-28

### Added

- New annotation shapes: polygons, polylines, points
- Undo/redo feature
- Grid to estimate size of objects
- Context menu for shapes
- A converter to PASCAL VOC format
- A converter to MS COCO format
- A converter to mask format
- License header for most of all files
- .gitattribute to avoid problems with bash scripts inside a container
- CHANGELOG.md itself
- Drawing size of a bounding box during resize
- Color by instance, group, label
- Group objects
- Object propagation on next frames
- Full screen view

### Changed

- Documentation, screencasts, the primary screenshot
- Content-type for save_job request is application/json

### Fixed

- Player navigation if the browser's window is scrolled
- Filter doesn't support dash (-)
- Several memory leaks
- Inconsistent extensions between filenames in an annotation file and real filenames

## \[0.1.2] - 2018-08-07

### Added

- 7z archive support when creating a task
- .vscode/launch.json file for developing with VS code

### Fixed

- #14: docker-compose down command as written in the readme does not remove volumes
- #15: all checkboxes in temporary attributes are checked when reopening job after saving the job
- #18: extend CONTRIBUTING.md
- #19: using the same attribute for label twice -> stuck

### Changed

- More strict verification for labels with attributes

## \[0.1.1] - 2018-07-6

### Added

- Links on a screenshot, documentation, screencasts into README.md
- CONTRIBUTORS.md

### Fixed

- GitHub documentation

## \[0.1.0] - 2018-06-29

### Added

- Initial version

## Template

```
## \[Unreleased]
### Added
- TDB

### Changed
- TDB

### Deprecated
- TDB

### Removed
- TDB

### Fixed
- TDB

### Security
- TDB
```<|MERGE_RESOLUTION|>--- conflicted
+++ resolved
@@ -38,11 +38,8 @@
 - Points missing when exporting tracked skeleton (<https://github.com/opencv/cvat/issues/5497>)
 - Escaping in the `filter` parameter in generated URLs
   (<https://github.com/opencv/cvat/issues/5566>)
-<<<<<<< HEAD
 - Rotation property lost during saving a mutable attribute (<https://github.com/opencv/cvat/pull/5968>)
-=======
 - Incorrect calculation of working time in analytics (<https://github.com/opencv/cvat/pull/5973>)
->>>>>>> 2090a3cc
 
 ### Security
 - TDB
