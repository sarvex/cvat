--- conflicted
+++ resolved
@@ -55,11 +55,8 @@
 - Export annotations to Azure container (<https://github.com/opencv/cvat/pull/5596>)
 - Fix the type of the credentials parameter of make_client from the Python SDK
 - Reduced number of noisy information on ortho views for 3D canvas (<https://github.com/opencv/cvat/pull/5608>)
-<<<<<<< HEAD
+- Clean up disk space after a project is removed (<https://github.com/opencv/cvat/pull/5632>)
 - \[Server API\] Various errors in the generated schema (<https://github.com/opencv/cvat/pull/5575>)
-=======
-- Clean up disk space after a project is removed (<https://github.com/opencv/cvat/pull/5632>)
->>>>>>> d99125a8
 
 ### Security
 - Fixed vulnerability with social authentication (<https://github.com/opencv/cvat/pull/5521>)
