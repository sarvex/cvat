# Changelog

All notable changes to this project will be documented in this file.

The format is based on [Keep a Changelog](https://keepachangelog.com/en/1.0.0/),
and this project adheres to [Semantic Versioning](https://semver.org/spec/v2.0.0.html).

## \[2.3.0] - Unreleased
### Added
- SDK section in docs (<https://github.com/opencv/cvat/pull/4928>)
- An option to enable or disable host certificate checking in CLI (<https://github.com/opencv/cvat/pull/4928>)
- REST API tests with skeletons (<https://github.com/opencv/cvat/pull/4987>)
- Host schema auto-detection in SDK (<https://github.com/opencv/cvat/pull/4910>)
- Server compatibility checks in SDK (<https://github.com/opencv/cvat/pull/4935>)
- Objects sorting option in the sidebar, by z order. Additional visualization when the sorting is applied
(<https://github.com/opencv/cvat/pull/5145>)
- Added YOLOv5 serverless function NVIDIA GPU support (<https://github.com/opencv/cvat/pull/4960>)
- Mask tools are supported now (brush, eraser, polygon-plus, polygon-minus, returning masks
from online detectors & interactors) (<https://github.com/opencv/cvat/pull/4543>)
- Added Webhooks (<https://github.com/opencv/cvat/pull/4863>)
- An option to supply custom file ordering for task data uploads with TUS (<https://github.com/opencv/cvat/pull/5083>)

### Changed
- `api/docs`, `api/swagger`, `api/schema`, `server/about` endpoints now allow unauthorized access (<https://github.com/opencv/cvat/pull/4928>, <https://github.com/opencv/cvat/pull/4935>)
- Datumaro version is upgraded to 0.3 (dev) (<https://github.com/opencv/cvat/pull/4984>)
- Allowed trailing slashes in the SDK host address (<https://github.com/opencv/cvat/pull/5057>)
- Enabled authentication via email (<https://github.com/opencv/cvat/pull/5037>)
- Allowed to use dataset manifest for the `predefined` sorting method for task data (<https://github.com/opencv/cvat/pull/5083>)

### Deprecated
- TDB

### Removed
- The `--https` option of CLI (<https://github.com/opencv/cvat/pull/4910>)

### Fixed
- Removed a possibly duplicated encodeURI() calls in `server-proxy.ts` to prevent doubly encoding
non-ascii paths while adding files from "Connected file share" (issue #4428)
- Removed unnecessary volumes defined in docker-compose.serverless.yml
(<https://github.com/openvinotoolkit/cvat/pull/4659>)
- Project import/export with skeletons (<https://github.com/opencv/cvat/pull/4867>,
  <https://github.com/opencv/cvat/pull/5004>)
- Shape color is not changed on canvas after changing a label (<https://github.com/opencv/cvat/pull/5045>)
- Unstable e2e restore tests (<https://github.com/opencv/cvat/pull/5010>)
- IOG and f-BRS serverless function (<https://github.com/opencv/cvat/pull/5039>)
- Invisible label item in label constructor when label color background is white,
 or close to it (<https://github.com/opencv/cvat/pull/5041>)
- Fixed cvat-core ESlint problems (<https://github.com/opencv/cvat/pull/5027>)
- Fixed task creation with non-local files via the SDK/CLI
  (<https://github.com/opencv/cvat/issues/4962>)
- HRNET serverless function (<https://github.com/opencv/cvat/pull/4944>)
- Invalid export of segmentation masks when the `background` label gets nonzero id (<https://github.com/opencv/cvat/pull/5056>)
- A trailing slash in hostname does't allow SDK to send some requests
  (<https://github.com/opencv/cvat/pull/5057>)
- Double modal export/backup a task/project (<https://github.com/opencv/cvat/pull/5075>)
- Fixed bug of computing Job's unsolved/resolved issues numbers (<https://github.com/opencv/cvat/pull/5101>)
- Dataset export for job (<https://github.com/opencv/cvat/pull/5052>)
- Angle is not propagated when use ``propagate`` feature (<https://github.com/opencv/cvat/pull/5139>)
- Could not fetch task in a corner case (<https://github.com/opencv/cvat/pull/5163>)
- Restoring CVAT in case of React-renderning fail (<https://github.com/opencv/cvat/pull/5134>)
- Deleted frames become restored if a user deletes frames from another job of the same task
(<https://github.com/opencv/cvat/pull/5138>)
- Wrong issue position when create a quick issue on a rotated shape (<https://github.com/opencv/cvat/pull/5162>)
- Extra rerenders of different pages with each click (<https://github.com/opencv/cvat/pull/5178>)
- Skeleton points exported out of order in the COCO Keypoints format
  (<https://github.com/opencv/cvat/issues/5048>)
- Changing an object causes current z layer to be set to the maximum (<https://github.com/opencv/cvat/pull/5145>)
- Job assignee can not resolve an issue (<https://github.com/opencv/cvat/pull/5167>)
- Create manifest with cvat/server docker container command (<https://github.com/opencv/cvat/pull/5172>)
<<<<<<< HEAD
- `predefined` sorting method for task data uploads with SDK/CLI (<https://github.com/opencv/cvat/pull/5083>)
=======
- Cannot assign a resource to a user who has an organization (<https://github.com/opencv/cvat/pull/5218>)
>>>>>>> c7125a8f

### Security
- TBD

## \[2.2.0] - 2022-09-12
### Added
- Added ability to delete frames from a job based on (<https://github.com/openvinotoolkit/cvat/pull/4194>)
- Support of attributes returned by serverless functions based on (<https://github.com/openvinotoolkit/cvat/pull/4506>)
- Project/task backups uploading via chunk uploads
- Fixed UX bug when jobs pagination is reset after changing a job
- Progressbars in CLI for file uploading and downloading
- `utils/cli` changed to `cvat-cli` package
- Support custom file name for backup
- Possibility to display tags on frame
- Support source and target storages (server part)
- Tests for import/export annotation, dataset, backup from/to cloud storage
- Added Python SDK package (`cvat-sdk`) (<https://github.com/opencv/cvat/pull/4813>)
- Previews for jobs
- Documentation for LDAP authentication (<https://github.com/cvat-ai/cvat/pull/39>)
- OpenCV.js caching and autoload (<https://github.com/cvat-ai/cvat/pull/30>)
- Publishing dev version of CVAT docker images (<https://github.com/cvat-ai/cvat/pull/53>)
- Support of Human Pose Estimation, Facial Landmarks (and similar) use-cases, new shape type:
Skeleton (<https://github.com/cvat-ai/cvat/pull/1>), (<https://github.com/opencv/cvat/pull/4829>)
- Added helm chart support for serverless functions and analytics (<https://github.com/cvat-ai/cvat/pull/110>)
- Added confirmation when remove a track (<https://github.com/opencv/cvat/pull/4846>)
- [COCO Keypoints](https://cocodataset.org/#keypoints-2020) format support (<https://github.com/opencv/cvat/pull/4821>,
  <https://github.com/opencv/cvat/pull/4908>)
- Support for Oracle OCI Buckets (<https://github.com/opencv/cvat/pull/4876>)
- `cvat-sdk` and `cvat-cli` packages on PyPI (<https://github.com/opencv/cvat/pull/4903>)
- UI part for source and target storages (<https://github.com/opencv/cvat/pull/4842>)
- Backup import/export modals (<https://github.com/opencv/cvat/pull/4842>)
- Annotations import modal (<https://github.com/opencv/cvat/pull/4842>)

### Changed
- Bumped nuclio version to 1.8.14
- Simplified running REST API tests. Extended CI-nightly workflow
- REST API tests are partially moved to Python SDK (`users`, `projects`, `tasks`, `issues`)
- cvat-ui: Improve UI/UX on label, create task and create project forms (<https://github.com/cvat-ai/cvat/pull/7>)
- Removed link to OpenVINO documentation (<https://github.com/cvat-ai/cvat/pull/35>)
- Clarified meaning of chunking for videos

### Fixed
- Task creation progressbar bug
- Removed Python dependency ``open3d`` which brought different issues to the building process
- Analytics not accessible when https is enabled
- Dataset import in an organization
- Updated minimist npm package to v1.2.6
- Request Status Code 500 "StopIteration" when exporting dataset
- Generated OpenAPI schema for several endpoints
- Annotation window might have top offset if try to move a locked object
- Image search in cloud storage (<https://github.com/cvat-ai/cvat/pull/8>)
- Reset password functionality (<https://github.com/cvat-ai/cvat/pull/52>)
- Creating task with cloud storage data (<https://github.com/cvat-ai/cvat/pull/116>)
- Show empty tasks (<https://github.com/cvat-ai/cvat/pull/100>)
- Fixed project filtration (<https://github.com/opencv/cvat/pull/4878>)
- Maximum callstack exceed when create task with 100000+ files from cloud storage (<https://github.com/opencv/cvat/pull/4836>)
- Fixed invocation of serverless functions (<https://github.com/opencv/cvat/pull/4907>)
- Removing label attributes (<https://github.com/opencv/cvat/pull/4927>)
- Notification with a required manifest file (<https://github.com/opencv/cvat/pull/4921>)

## \[2.1.0] - 2022-04-08
### Added
- Task annotations importing via chunk uploads (<https://github.com/openvinotoolkit/cvat/pull/4327>)
- Advanced filtration and sorting for a list of tasks/projects/cloudstorages (<https://github.com/openvinotoolkit/cvat/pull/4403>)
- Project dataset importing via chunk uploads (<https://github.com/openvinotoolkit/cvat/pull/4485>)
- Support paginated list for job commits (<https://github.com/openvinotoolkit/cvat/pull/4482>)

### Changed
- Added missing geos dependency into Dockerfile (<https://github.com/openvinotoolkit/cvat/pull/4451>)
- Improved helm chart readme (<https://github.com/openvinotoolkit/cvat/pull/4366>)
- Added helm chart support for CVAT 2.X and made ingress compatible with Kubernetes >=1.22 (<https://github.com/openvinotoolkit/cvat/pull/4448>)

### Fixed
- Permission error occured when accessing the JobCommits (<https://github.com/openvinotoolkit/cvat/pull/4435>)
- job assignee can remove or update any issue created by the task owner (<https://github.com/openvinotoolkit/cvat/pull/4436>)
- Bug: Incorrect point deletion with keyboard shortcut (<https://github.com/openvinotoolkit/cvat/pull/4420>)
- some AI Tools were not sending responses properly (<https://github.com/openvinotoolkit/cvat/issues/4432>)
- Unable to upload annotations (<https://github.com/openvinotoolkit/cvat/pull/4513>)
- Fix build dependencies for Siammask (<https://github.com/openvinotoolkit/cvat/pull/4486>)
- Bug: Exif orientation information handled incorrectly (<https://github.com/openvinotoolkit/cvat/pull/4529>)
- Fixed build of retinanet function image (<https://github.com/cvat-ai/cvat/pull/54>)
- Dataset import for Datumaro, KITTI and VGGFace2 formats (<https://github.com/opencv/cvat/pull/4544>)
- Bug: Import dataset of Imagenet format fail (<https://github.com/opencv/cvat/issues/4850>)

## \[2.0.0] - 2022-03-04
### Added
- Handle attributes coming from nuclio detectors (<https://github.com/openvinotoolkit/cvat/pull/3917>)
- Add additional environment variables for Nuclio configuration (<https://github.com/openvinotoolkit/cvat/pull/3894>)
- Add KITTI segmentation and detection format (<https://github.com/openvinotoolkit/cvat/pull/3757>)
- Add LFW format (<https://github.com/openvinotoolkit/cvat/pull/3770>)
- Add Cityscapes format (<https://github.com/openvinotoolkit/cvat/pull/3758>)
- Add Open Images V6 format (<https://github.com/openvinotoolkit/cvat/pull/3679>)
- Rotated bounding boxes (<https://github.com/openvinotoolkit/cvat/pull/3832>)
- Player option: Smooth image when zoom-in, enabled by default (<https://github.com/openvinotoolkit/cvat/pull/3933>)
- Google Cloud Storage support in UI (<https://github.com/openvinotoolkit/cvat/pull/3919>)
- Add project tasks pagination (<https://github.com/openvinotoolkit/cvat/pull/3910>)
- Add remove issue button (<https://github.com/openvinotoolkit/cvat/pull/3952>)
- Data sorting option (<https://github.com/openvinotoolkit/cvat/pull/3937>)
- Options to change font size & position of text labels on the canvas (<https://github.com/openvinotoolkit/cvat/pull/3972>)
- Add "tag" return type for automatic annotation in Nuclio (<https://github.com/openvinotoolkit/cvat/pull/3896>)
- Helm chart: Make user-data-permission-fix optional (<https://github.com/openvinotoolkit/cvat/pull/3994>)
- Advanced identity access management system, using open policy agent (<https://github.com/openvinotoolkit/cvat/pull/3788>)
- Organizations to create "shared space" for different groups of users (<https://github.com/openvinotoolkit/cvat/pull/3788>)
- Dataset importing to a project (<https://github.com/openvinotoolkit/cvat/pull/3790>)
- User is able to customize information that text labels show (<https://github.com/openvinotoolkit/cvat/pull/4029>)
- Support for uploading manifest with any name (<https://github.com/openvinotoolkit/cvat/pull/4041>)
- Added information about OpenVINO toolkit to login page (<https://github.com/openvinotoolkit/cvat/pull/4077>)
- Support for working with ellipses (<https://github.com/openvinotoolkit/cvat/pull/4062>)
- Add several flags to task creation CLI (<https://github.com/openvinotoolkit/cvat/pull/4119>)
- Add YOLOv5 serverless function for automatic annotation (<https://github.com/openvinotoolkit/cvat/pull/4178>)
- Add possibility to change git repository and git export format from already created task (<https://github.com/openvinotoolkit/cvat/pull/3886>)
- Basic page with jobs list, basic filtration to this list (<https://github.com/openvinotoolkit/cvat/pull/4258>)
- Added OpenCV.js TrackerMIL as tracking tool (<https://github.com/openvinotoolkit/cvat/pull/4200>)
- Ability to continue working from the latest frame where an annotator was before (<https://github.com/openvinotoolkit/cvat/pull/4297>)
- `GET /api/jobs/<id>/commits` was implemented (<https://github.com/openvinotoolkit/cvat/pull/4368>)
- Advanced filtration and sorting for a list of jobs (<https://github.com/openvinotoolkit/cvat/pull/4319>)

### Changed
- Users don't have access to a task object anymore if they are assigned only on some jobs of the task (<https://github.com/openvinotoolkit/cvat/pull/3788>)
- Different resources (tasks, projects) are not visible anymore for all CVAT instance users by default (<https://github.com/openvinotoolkit/cvat/pull/3788>)
- API versioning scheme: using accept header versioning instead of namespace versioning (<https://github.com/openvinotoolkit/cvat/pull/4239>)
- Replaced 'django_sendfile' with 'django_sendfile2' (<https://github.com/openvinotoolkit/cvat/pull/4267>)
- Use drf-spectacular instead of drf-yasg for swagger documentation (<https://github.com/openvinotoolkit/cvat/pull/4210>)
- Update development-environment manual to work under MacOS, supported Mac with Apple Silicon (<https://github.com/openvinotoolkit/cvat/pull/4414>)

### Deprecated
- Job field "status" is not used in UI anymore, but it has not been removed from the database yet (<https://github.com/openvinotoolkit/cvat/pull/3788>)

### Removed
- Review rating, reviewer field from the job instance (use assignee field together with stage field instead) (<https://github.com/openvinotoolkit/cvat/pull/3788>)
- Training django app (<https://github.com/openvinotoolkit/cvat/pull/4330>)
- v1 api version support (<https://github.com/openvinotoolkit/cvat/pull/4332>)

### Fixed
- Fixed Interaction handler keyboard handlers (<https://github.com/openvinotoolkit/cvat/pull/3881>)
- Points of invisible shapes are visible in autobordering (<https://github.com/openvinotoolkit/cvat/pull/3931>)
- Order of the label attributes in the object item details(<https://github.com/openvinotoolkit/cvat/pull/3945>)
- Order of labels in tasks and projects (<https://github.com/openvinotoolkit/cvat/pull/3987>)
- Fixed task creating with large files via webpage (<https://github.com/openvinotoolkit/cvat/pull/3692>)
- Added information to export CVAT_HOST when performing local installation for accessing over network (<https://github.com/openvinotoolkit/cvat/pull/4014>)
- Fixed possible color collisions in the generated colormap (<https://github.com/openvinotoolkit/cvat/pull/4007>)
- Original pdf file is deleted when using share (<https://github.com/openvinotoolkit/cvat/pull/3967>)
- Order in an annotation file(<https://github.com/openvinotoolkit/cvat/pull/4087>)
- Fixed task data upload progressbar (<https://github.com/openvinotoolkit/cvat/pull/4134>)
- Email in org invitations is case sensitive (<https://github.com/openvinotoolkit/cvat/pull/4153>)
- Caching for tasks and jobs can lead to an exception if its assignee user is removed (<https://github.com/openvinotoolkit/cvat/pull/4165>)
- Added intelligent function when paste labels to another task (<https://github.com/openvinotoolkit/cvat/pull/4161>)
- Uncaught TypeError: this.el.node.getScreenCTM() is null in Firefox (<https://github.com/openvinotoolkit/cvat/pull/4175>)
- Bug: canvas is busy when start playing, start resizing a shape and do not release the mouse cursor (<https://github.com/openvinotoolkit/cvat/pull/4151>)
- Bug: could not receive frame N. TypeError: Cannot read properties of undefined (reding "filename") (<https://github.com/openvinotoolkit/cvat/pull/4187>)
- Cannot choose a dataset format for a linked repository if a task type is annotation (<https://github.com/openvinotoolkit/cvat/pull/4203>)
- Fixed tus upload error over https (<https://github.com/openvinotoolkit/cvat/pull/4154>)
- Issues disappear when rescale a browser (<https://github.com/openvinotoolkit/cvat/pull/4189>)
- Auth token key is not returned when registering without email verification (<https://github.com/openvinotoolkit/cvat/pull/4092>)
- Error in create project from backup for standard 3D annotation (<https://github.com/openvinotoolkit/cvat/pull/4160>)
- Annotations search does not work correctly in some corner cases (when use complex properties with width, height) (<https://github.com/openvinotoolkit/cvat/pull/4198>)
- Kibana requests are not proxied due to django-revproxy incompatibility with Django >3.2.x (<https://github.com/openvinotoolkit/cvat/issues/4085>)
- Content type for getting frame with tasks/{id}/data/ endpoint (<https://github.com/openvinotoolkit/cvat/pull/4333>)
- Bug: Permission error occured when accessing the comments of a specific issue (<https://github.com/openvinotoolkit/cvat/issues/4416>)


### Security
- Updated ELK to 6.8.23 which uses log4j 2.17.1 (<https://github.com/openvinotoolkit/cvat/pull/4206>)
- Added validation for URLs which used as remote data source (<https://github.com/openvinotoolkit/cvat/pull/4387>)

## \[1.7.0] - 2021-11-15

### Added

- cvat-ui: support cloud storages (<https://github.com/openvinotoolkit/cvat/pull/3372>)
- interactor: add HRNet interactive segmentation serverless function (<https://github.com/openvinotoolkit/cvat/pull/3740>)
- Added GPU implementation for SiamMask, reworked tracking approach (<https://github.com/openvinotoolkit/cvat/pull/3571>)
- Progress bar for manifest creating (<https://github.com/openvinotoolkit/cvat/pull/3712>)
- IAM: Open Policy Agent integration (<https://github.com/openvinotoolkit/cvat/pull/3788>)
- Add a tutorial on attaching cloud storage AWS-S3 (<https://github.com/openvinotoolkit/cvat/pull/3745>)
  and Azure Blob Container (<https://github.com/openvinotoolkit/cvat/pull/3778>)
- The feature to remove annotations in a specified range of frames (<https://github.com/openvinotoolkit/cvat/pull/3617>)
- Project backup/restore (<https://github.com/openvinotoolkit/cvat/pull/3852>)

### Changed

- UI tracking has been reworked (<https://github.com/openvinotoolkit/cvat/pull/3571>)
- Updated Django till 3.2.7 (automatic AppConfig discovery)
- Manifest generation: Reduce creating time (<https://github.com/openvinotoolkit/cvat/pull/3712>)
- Migration from NPM 6 to NPM 7 (<https://github.com/openvinotoolkit/cvat/pull/3773>)
- Update Datumaro dependency to 0.2.0 (<https://github.com/openvinotoolkit/cvat/pull/3813>)

### Fixed

- Fixed JSON transform issues in network requests (<https://github.com/openvinotoolkit/cvat/pull/3706>)
- Display a more user-friendly exception message (<https://github.com/openvinotoolkit/cvat/pull/3721>)
- Exception `DataCloneError: The object could not be cloned` (<https://github.com/openvinotoolkit/cvat/pull/3733>)
- Fixed extension comparison in task frames CLI (<https://github.com/openvinotoolkit/cvat/pull/3674>)
- Incorrect work when copy job list with "Copy" button (<https://github.com/openvinotoolkit/cvat/pull/3749>)
- Iterating over manifest (<https://github.com/openvinotoolkit/cvat/pull/3792>)
- Manifest removing (<https://github.com/openvinotoolkit/cvat/pull/3791>)
- Fixed project updated date (<https://github.com/openvinotoolkit/cvat/pull/3814>)
- Fixed dextr deployment (<https://github.com/openvinotoolkit/cvat/pull/3820>)
- Migration of `dataset_repo` application (<https://github.com/openvinotoolkit/cvat/pull/3827>)
- Helm settings for external psql database were unused by backend (<https://github.com/openvinotoolkit/cvat/pull/3779>)
- Updated WSL setup for development (<https://github.com/openvinotoolkit/cvat/pull/3828>)
- Helm chart config (<https://github.com/openvinotoolkit/cvat/pull/3784>)

### Security

- Fix security issues on the documentation website unsafe use of target blank
  and potential clickjacking on legacy browsers (<https://github.com/openvinotoolkit/cvat/pull/3789>)

## \[1.6.0] - 2021-09-17

### Added

- Added ability to import data from share with cli without copying the data (<https://github.com/openvinotoolkit/cvat/issues/2862>)
- Notification if the browser does not support nesassary API
- Added ability to export project as a dataset (<https://github.com/openvinotoolkit/cvat/pull/3365>)
  and project with 3D tasks (<https://github.com/openvinotoolkit/cvat/pull/3502>)
- Additional inline tips in interactors with demo gifs (<https://github.com/openvinotoolkit/cvat/pull/3473>)
- Added intelligent scissors blocking feature (<https://github.com/openvinotoolkit/cvat/pull/3510>)
- Support cloud storage status (<https://github.com/openvinotoolkit/cvat/pull/3386>)
- Support cloud storage preview (<https://github.com/openvinotoolkit/cvat/pull/3386>)
- cvat-core: support cloud storages (<https://github.com/openvinotoolkit/cvat/pull/3313>)

### Changed

- Non-blocking UI when using interactors (<https://github.com/openvinotoolkit/cvat/pull/3473>)
- "Selected opacity" slider now defines opacity level for shapes being drawnSelected opacity (<https://github.com/openvinotoolkit/cvat/pull/3473>)
- Cloud storage creating and updating (<https://github.com/openvinotoolkit/cvat/pull/3386>)
- Way of working with cloud storage content (<https://github.com/openvinotoolkit/cvat/pull/3386>)

### Removed

- Support TEMP_KEY_SECRET_KEY_TOKEN_SET for AWS S3 cloud storage (<https://github.com/openvinotoolkit/cvat/pull/3386>)

### Fixed

- Fixed multiple tasks moving (<https://github.com/openvinotoolkit/cvat/pull/3517>)
- Fixed task creating CLI parameter (<https://github.com/openvinotoolkit/cvat/pull/3519>)
- Fixed import for MOTS format (<https://github.com/openvinotoolkit/cvat/pull/3612>)

## \[1.5.0] - 2021-08-02

### Added

- Support of context images for 2D image tasks (<https://github.com/openvinotoolkit/cvat/pull/3122>)
- Support of cloud storage without copying data into CVAT: server part (<https://github.com/openvinotoolkit/cvat/pull/2620>)
- Filter `is_active` for user list (<https://github.com/openvinotoolkit/cvat/pull/3235>)
- Ability to export/import tasks (<https://github.com/openvinotoolkit/cvat/pull/3056>)
- Add a tutorial for semi-automatic/automatic annotation (<https://github.com/openvinotoolkit/cvat/pull/3124>)
- Explicit "Done" button when drawing any polyshapes (<https://github.com/openvinotoolkit/cvat/pull/3417>)
- Histogram equalization with OpenCV javascript (<https://github.com/openvinotoolkit/cvat/pull/3447>)
- Client-side polyshapes approximation when using semi-automatic interactors & scissors (<https://github.com/openvinotoolkit/cvat/pull/3450>)
- Support of Google Cloud Storage for cloud storage (<https://github.com/openvinotoolkit/cvat/pull/3561>)

### Changed

- Updated manifest format, added meta with related images (<https://github.com/openvinotoolkit/cvat/pull/3122>)
- Update of COCO format documentation (<https://github.com/openvinotoolkit/cvat/pull/3197>)
- Updated Webpack Dev Server config to add proxy (<https://github.com/openvinotoolkit/cvat/pull/3368>)
- Update to Django 3.1.12 (<https://github.com/openvinotoolkit/cvat/pull/3378>)
- Updated visibility for removable points in AI tools (<https://github.com/openvinotoolkit/cvat/pull/3417>)
- Updated UI handling for IOG serverless function (<https://github.com/openvinotoolkit/cvat/pull/3417>)
- Changed Nginx proxy to Traefik in `docker-compose.yml` (<https://github.com/openvinotoolkit/cvat/pull/3409>)
- Simplify the process of deploying CVAT with HTTPS (<https://github.com/openvinotoolkit/cvat/pull/3409>)

### Fixed

- Project page requests took a long time and did many DB queries (<https://github.com/openvinotoolkit/cvat/pull/3223>)
- Fixed Python 3.6 support (<https://github.com/openvinotoolkit/cvat/pull/3258>)
- Incorrect attribute import in tracks (<https://github.com/openvinotoolkit/cvat/pull/3229>)
- Issue "is not a constructor" when create object, save, undo, save, redo save (<https://github.com/openvinotoolkit/cvat/pull/3292>)
- Fix CLI create an infinite loop if git repository responds with failure (<https://github.com/openvinotoolkit/cvat/pull/3267>)
- Bug with sidebar & fullscreen (<https://github.com/openvinotoolkit/cvat/pull/3289>)
- 504 Gateway Time-out on `data/meta` requests (<https://github.com/openvinotoolkit/cvat/pull/3269>)
- TypeError: Cannot read property 'clientX' of undefined when draw cuboids with hotkeys (<https://github.com/openvinotoolkit/cvat/pull/3308>)
- Duplication of the cuboids when redraw them (<https://github.com/openvinotoolkit/cvat/pull/3308>)
- Some code issues in Deep Extreme Cut handler code (<https://github.com/openvinotoolkit/cvat/pull/3325>)
- UI fails when inactive user is assigned to a task/job (<https://github.com/openvinotoolkit/cvat/pull/3343>)
- Calculate precise progress of decoding a video file (<https://github.com/openvinotoolkit/cvat/pull/3381>)
- Falsely successful `cvat_ui` image build in case of OOM error that leads to the default nginx welcome page
  (<https://github.com/openvinotoolkit/cvat/pull/3379>)
- Fixed issue when save filtered object in AAM (<https://github.com/openvinotoolkit/cvat/pull/3401>)
- Context image disappears after undo/redo (<https://github.com/openvinotoolkit/cvat/pull/3416>)
- Using combined data sources (directory and image) when create a task (<https://github.com/openvinotoolkit/cvat/pull/3424>)
- Creating task with labels in project (<https://github.com/openvinotoolkit/cvat/pull/3454>)
- Move task and autoannotation modals were invisible from project page (<https://github.com/openvinotoolkit/cvat/pull/3475>)

## \[1.4.0] - 2021-05-18

### Added

- Documentation on mask annotation (<https://github.com/openvinotoolkit/cvat/pull/3044>)
- Hotkeys to switch a label of existing object or to change default label (for objects created with N) (<https://github.com/openvinotoolkit/cvat/pull/3070>)
- A script to convert some kinds of DICOM files to regular images (<https://github.com/openvinotoolkit/cvat/pull/3095>)
- Helm chart prototype (<https://github.com/openvinotoolkit/cvat/pull/3102>)
- Initial implementation of moving tasks between projects (<https://github.com/openvinotoolkit/cvat/pull/3164>)

### Changed

- Place of migration logger initialization (<https://github.com/openvinotoolkit/cvat/pull/3170>)

### Removed

- Kubernetes templates from (<https://github.com/openvinotoolkit/cvat/pull/1962>) due to helm charts (<https://github.com/openvinotoolkit/cvat/pull/3171>)

### Fixed

- Export of instance masks with holes (<https://github.com/openvinotoolkit/cvat/pull/3044>)
- Changing a label on canvas does not work when 'Show object details' enabled (<https://github.com/openvinotoolkit/cvat/pull/3084>)
- Make sure frame unzip web worker correctly terminates after unzipping all images in a requested chunk (<https://github.com/openvinotoolkit/cvat/pull/3096>)
- Reset password link was unavailable before login (<https://github.com/openvinotoolkit/cvat/pull/3140>)
- Manifest: migration (<https://github.com/openvinotoolkit/cvat/pull/3146>)
- Fixed cropping polygon in some corner cases (<https://github.com/openvinotoolkit/cvat/pull/3184>)

## \[1.3.0] - 3/31/2021

### Added

- CLI: Add support for saving annotations in a git repository when creating a task.
- CVAT-3D: support lidar data on the server side (<https://github.com/openvinotoolkit/cvat/pull/2534>)
- GPU support for Mask-RCNN and improvement in its deployment time (<https://github.com/openvinotoolkit/cvat/pull/2714>)
- CVAT-3D: Load all frames corresponding to the job instance
  (<https://github.com/openvinotoolkit/cvat/pull/2645>)
- Intelligent scissors with OpenCV javascript (<https://github.com/openvinotoolkit/cvat/pull/2689>)
- CVAT-3D: Visualize 3D point cloud spaces in 3D View, Top View Side View and Front View (<https://github.com/openvinotoolkit/cvat/pull/2768>)
- [Inside Outside Guidance](https://github.com/shiyinzhang/Inside-Outside-Guidance) serverless
  function for interactive segmentation
- Pre-built [cvat_server](https://hub.docker.com/r/openvino/cvat_server) and
  [cvat_ui](https://hub.docker.com/r/openvino/cvat_ui) images were published on DockerHub (<https://github.com/openvinotoolkit/cvat/pull/2766>)
- Project task subsets (<https://github.com/openvinotoolkit/cvat/pull/2774>)
- Kubernetes templates and guide for their deployment (<https://github.com/openvinotoolkit/cvat/pull/1962>)
- [WiderFace](http://shuoyang1213.me/WIDERFACE/) format support (<https://github.com/openvinotoolkit/cvat/pull/2864>)
- [VGGFace2](https://github.com/ox-vgg/vgg_face2) format support (<https://github.com/openvinotoolkit/cvat/pull/2865>)
- [Backup/Restore guide](cvat/apps/documentation/backup_guide.md) (<https://github.com/openvinotoolkit/cvat/pull/2964>)
- Label deletion from tasks and projects (<https://github.com/openvinotoolkit/cvat/pull/2881>)
- CVAT-3D: Implemented initial cuboid placement in 3D View and select cuboid in Top, Side and Front views
  (<https://github.com/openvinotoolkit/cvat/pull/2891>)
- [Market-1501](https://www.aitribune.com/dataset/2018051063) format support (<https://github.com/openvinotoolkit/cvat/pull/2869>)
- Ability of upload manifest for dataset with images (<https://github.com/openvinotoolkit/cvat/pull/2763>)
- Annotations filters UI using react-awesome-query-builder (<https://github.com/openvinotoolkit/cvat/issues/1418>)
- Storing settings in local storage to keep them between browser sessions (<https://github.com/openvinotoolkit/cvat/pull/3017>)
- [ICDAR](https://rrc.cvc.uab.es/?ch=2) format support (<https://github.com/openvinotoolkit/cvat/pull/2866>)
- Added switcher to maintain polygon crop behavior (<https://github.com/openvinotoolkit/cvat/pull/3021>
- Filters and sorting options for job list, added tooltip for tasks filters (<https://github.com/openvinotoolkit/cvat/pull/3030>)

### Changed

- CLI - task list now returns a list of current tasks. (<https://github.com/openvinotoolkit/cvat/pull/2863>)
- Updated HTTPS install README section (cleanup and described more robust deploy)
- Logstash is improved for using with configurable elasticsearch outputs (<https://github.com/openvinotoolkit/cvat/pull/2531>)
- Bumped nuclio version to 1.5.16 (<https://github.com/openvinotoolkit/cvat/pull/2578>)
- All methods for interactive segmentation accept negative points as well
- Persistent queue added to logstash (<https://github.com/openvinotoolkit/cvat/pull/2744>)
- Improved maintenance of popups visibility (<https://github.com/openvinotoolkit/cvat/pull/2809>)
- Image visualizations settings on canvas for faster access (<https://github.com/openvinotoolkit/cvat/pull/2872>)
- Better scale management of left panel when screen is too small (<https://github.com/openvinotoolkit/cvat/pull/2880>)
- Improved error messages for annotation import (<https://github.com/openvinotoolkit/cvat/pull/2935>)
- Using manifest support instead video meta information and dummy chunks (<https://github.com/openvinotoolkit/cvat/pull/2763>)

### Fixed

- More robust execution of nuclio GPU functions by limiting the GPU memory consumption per worker (<https://github.com/openvinotoolkit/cvat/pull/2714>)
- Kibana startup initialization (<https://github.com/openvinotoolkit/cvat/pull/2659>)
- The cursor jumps to the end of the line when renaming a task (<https://github.com/openvinotoolkit/cvat/pull/2669>)
- SSLCertVerificationError when remote source is used (<https://github.com/openvinotoolkit/cvat/pull/2683>)
- Fixed filters select overflow (<https://github.com/openvinotoolkit/cvat/pull/2614>)
- Fixed tasks in project auto annotation (<https://github.com/openvinotoolkit/cvat/pull/2725>)
- Cuboids are missed in annotations statistics (<https://github.com/openvinotoolkit/cvat/pull/2704>)
- The list of files attached to the task is not displayed (<https://github.com/openvinotoolkit/cvat/pull/2706>)
- A couple of css-related issues (top bar disappear, wrong arrow position on collapse elements) (<https://github.com/openvinotoolkit/cvat/pull/2736>)
- Issue with point region doesn't work in Firefox (<https://github.com/openvinotoolkit/cvat/pull/2727>)
- Fixed cuboid perspective change (<https://github.com/openvinotoolkit/cvat/pull/2733>)
- Annotation page popups (ai tools, drawing) reset state after detecting, tracking, drawing (<https://github.com/openvinotoolkit/cvat/pull/2780>)
- Polygon editing using trailing point (<https://github.com/openvinotoolkit/cvat/pull/2808>)
- Updated the path to python for DL models inside automatic annotation documentation (<https://github.com/openvinotoolkit/cvat/pull/2847>)
- Fixed of receiving function variable (<https://github.com/openvinotoolkit/cvat/pull/2860>)
- Shortcuts with CAPSLOCK enabled and with non-US languages activated (<https://github.com/openvinotoolkit/cvat/pull/2872>)
- Prevented creating several issues for the same object (<https://github.com/openvinotoolkit/cvat/pull/2868>)
- Fixed label editor name field validator (<https://github.com/openvinotoolkit/cvat/pull/2879>)
- An error about track shapes outside of the task frames during export (<https://github.com/openvinotoolkit/cvat/pull/2890>)
- Fixed project search field updating (<https://github.com/openvinotoolkit/cvat/pull/2901>)
- Fixed export error when invalid polygons are present in overlapping frames (<https://github.com/openvinotoolkit/cvat/pull/2852>)
- Fixed image quality option for tasks created from images (<https://github.com/openvinotoolkit/cvat/pull/2963>)
- Incorrect text on the warning when specifying an incorrect link to the issue tracker (<https://github.com/openvinotoolkit/cvat/pull/2971>)
- Updating label attributes when label contains number attributes (<https://github.com/openvinotoolkit/cvat/pull/2969>)
- Crop a polygon if its points are outside the bounds of the image (<https://github.com/openvinotoolkit/cvat/pull/3025>)

## \[1.2.0] - 2021-01-08

### Fixed

- Memory consumption for the task creation process (<https://github.com/openvinotoolkit/cvat/pull/2582>)
- Frame preloading (<https://github.com/openvinotoolkit/cvat/pull/2608>)
- Project cannot be removed from the project page (<https://github.com/openvinotoolkit/cvat/pull/2626>)

## \[1.2.0-beta] - 2020-12-15

### Added

- GPU support and improved documentation for auto annotation (<https://github.com/openvinotoolkit/cvat/pull/2546>)
- Manual review pipeline: issues/comments/workspace (<https://github.com/openvinotoolkit/cvat/pull/2357>)
- Basic projects implementation (<https://github.com/openvinotoolkit/cvat/pull/2255>)
- Documentation on how to mount cloud starage(AWS S3 bucket, Azure container, Google Drive) as FUSE (<https://github.com/openvinotoolkit/cvat/pull/2377>)
- Ability to work with share files without copying inside (<https://github.com/openvinotoolkit/cvat/pull/2377>)
- Tooltips in label selectors (<https://github.com/openvinotoolkit/cvat/pull/2509>)
- Page redirect after login using `next` query parameter (<https://github.com/openvinotoolkit/cvat/pull/2527>)
- [ImageNet](http://www.image-net.org) format support (<https://github.com/openvinotoolkit/cvat/pull/2376>)
- [CamVid](http://mi.eng.cam.ac.uk/research/projects/VideoRec/CamVid/) format support (<https://github.com/openvinotoolkit/cvat/pull/2559>)

### Changed

- PATCH requests from cvat-core submit only changed fields (<https://github.com/openvinotoolkit/cvat/pull/2445>)
- deploy.sh in serverless folder is separated into deploy_cpu.sh and deploy_gpu.sh (<https://github.com/openvinotoolkit/cvat/pull/2546>)
- Bumped nuclio version to 1.5.8
- Migrated to Antd 4.9 (<https://github.com/openvinotoolkit/cvat/pull/2536>)

### Fixed

- Fixed FastRCNN inference bug for images with 4 channels i.e. png (<https://github.com/openvinotoolkit/cvat/pull/2546>)
- Django templates for email and user guide (<https://github.com/openvinotoolkit/cvat/pull/2412>)
- Saving relative paths in dummy chunks instead of absolute (<https://github.com/openvinotoolkit/cvat/pull/2424>)
- Objects with a specific label cannot be displayed if at least one tag with the label exist (<https://github.com/openvinotoolkit/cvat/pull/2435>)
- Wrong attribute can be removed in labels editor (<https://github.com/openvinotoolkit/cvat/pull/2436>)
- UI fails with the error "Cannot read property 'label' of undefined" (<https://github.com/openvinotoolkit/cvat/pull/2442>)
- Exception: "Value must be a user instance" (<https://github.com/openvinotoolkit/cvat/pull/2441>)
- Reset zoom option doesn't work in tag annotation mode (<https://github.com/openvinotoolkit/cvat/pull/2443>)
- Canvas is busy error (<https://github.com/openvinotoolkit/cvat/pull/2437>)
- Projects view layout fix (<https://github.com/openvinotoolkit/cvat/pull/2503>)
- Fixed the tasks view (infinite loading) when it is impossible to get a preview of the task (<https://github.com/openvinotoolkit/cvat/pull/2504>)
- Empty frames navigation (<https://github.com/openvinotoolkit/cvat/pull/2505>)
- TypeError: Cannot read property 'toString' of undefined (<https://github.com/openvinotoolkit/cvat/pull/2517>)
- Extra shapes are drawn after Esc, or G pressed while drawing a region in grouping (<https://github.com/openvinotoolkit/cvat/pull/2507>)
- Reset state (reviews, issues) after logout or changing a job (<https://github.com/openvinotoolkit/cvat/pull/2525>)
- TypeError: Cannot read property 'id' of undefined when updating a task (<https://github.com/openvinotoolkit/cvat/pull/2544>)

## \[1.2.0-alpha] - 2020-11-09

### Added

- Ability to login into CVAT-UI with token from api/v1/auth/login (<https://github.com/openvinotoolkit/cvat/pull/2234>)
- Added layout grids toggling ('ctrl + alt + Enter')
- Added password reset functionality (<https://github.com/opencv/cvat/pull/2058>)
- Ability to work with data on the fly (<https://github.com/opencv/cvat/pull/2007>)
- Annotation in process outline color wheel (<https://github.com/opencv/cvat/pull/2084>)
- On the fly annotation using DL detectors (<https://github.com/opencv/cvat/pull/2102>)
- Displaying automatic annotation progress on a task view (<https://github.com/opencv/cvat/pull/2148>)
- Automatic tracking of bounding boxes using serverless functions (<https://github.com/opencv/cvat/pull/2136>)
- \[Datumaro] CLI command for dataset equality comparison (<https://github.com/opencv/cvat/pull/1989>)
- \[Datumaro] Merging of datasets with different labels (<https://github.com/opencv/cvat/pull/2098>)
- Add FBRS interactive segmentation serverless function (<https://github.com/openvinotoolkit/cvat/pull/2094>)
- Ability to change default behaviour of previous/next buttons of a player.
  It supports regular navigation, searching a frame according to annotations
  filters and searching the nearest frame without any annotations (<https://github.com/openvinotoolkit/cvat/pull/2221>)
- MacOS users notes in CONTRIBUTING.md
- Ability to prepare meta information manually (<https://github.com/openvinotoolkit/cvat/pull/2217>)
- Ability to upload prepared meta information along with a video when creating a task (<https://github.com/openvinotoolkit/cvat/pull/2217>)
- Optional chaining plugin for cvat-canvas and cvat-ui (<https://github.com/openvinotoolkit/cvat/pull/2249>)
- MOTS png mask format support (<https://github.com/openvinotoolkit/cvat/pull/2198>)
- Ability to correct upload video with a rotation record in the metadata (<https://github.com/openvinotoolkit/cvat/pull/2218>)
- User search field for assignee fields (<https://github.com/openvinotoolkit/cvat/pull/2370>)
- Support of mxf videos (<https://github.com/openvinotoolkit/cvat/pull/2514>)

### Changed

- UI models (like DEXTR) were redesigned to be more interactive (<https://github.com/opencv/cvat/pull/2054>)
- Used Ubuntu:20.04 as a base image for CVAT Dockerfile (<https://github.com/opencv/cvat/pull/2101>)
- Right colors of label tags in label mapping when a user runs automatic detection (<https://github.com/openvinotoolkit/cvat/pull/2162>)
- Nuclio became an optional component of CVAT (<https://github.com/openvinotoolkit/cvat/pull/2192>)
- A key to remove a point from a polyshape (Ctrl => Alt) (<https://github.com/openvinotoolkit/cvat/pull/2204>)
- Updated `docker-compose` file version from `2.3` to `3.3`(<https://github.com/openvinotoolkit/cvat/pull/2235>)
- Added auto inference of url schema from host in CLI, if provided (<https://github.com/openvinotoolkit/cvat/pull/2240>)
- Track frames in skips between annotation is presented in MOT and MOTS formats are marked `outside` (<https://github.com/openvinotoolkit/cvat/pull/2198>)
- UI packages installation with `npm ci` instead of `npm install` (<https://github.com/openvinotoolkit/cvat/pull/2350>)

### Removed

- Removed Z-Order flag from task creation process

### Fixed

- Fixed multiple errors which arises when polygon is of length 5 or less (<https://github.com/opencv/cvat/pull/2100>)
- Fixed task creation from PDF (<https://github.com/opencv/cvat/pull/2141>)
- Fixed CVAT format import for frame stepped tasks (<https://github.com/openvinotoolkit/cvat/pull/2151>)
- Fixed the reading problem with large PDFs (<https://github.com/openvinotoolkit/cvat/pull/2154>)
- Fixed unnecessary pyhash dependency (<https://github.com/openvinotoolkit/cvat/pull/2170>)
- Fixed Data is not getting cleared, even after deleting the Task from Django Admin App(<https://github.com/openvinotoolkit/cvat/issues/1925>)
- Fixed blinking message: "Some tasks have not been showed because they do not have any data" (<https://github.com/openvinotoolkit/cvat/pull/2200>)
- Fixed case when a task with 0 jobs is shown as "Completed" in UI (<https://github.com/openvinotoolkit/cvat/pull/2200>)
- Fixed use case when UI throws exception: Cannot read property 'objectType' of undefined #2053 (<https://github.com/openvinotoolkit/cvat/pull/2203>)
- Fixed use case when logs could be saved twice or more times #2202 (<https://github.com/openvinotoolkit/cvat/pull/2203>)
- Fixed issues from #2112 (<https://github.com/openvinotoolkit/cvat/pull/2217>)
- Git application name (renamed to dataset_repo) (<https://github.com/openvinotoolkit/cvat/pull/2243>)
- A problem in exporting of tracks, where tracks could be truncated (<https://github.com/openvinotoolkit/cvat/issues/2129>)
- Fixed CVAT startup process if the user has `umask 077` in .bashrc file (<https://github.com/openvinotoolkit/cvat/pull/2293>)
- Exception: Cannot read property "each" of undefined after drawing a single point (<https://github.com/openvinotoolkit/cvat/pull/2307>)
- Cannot read property 'label' of undefined (Fixed?) (<https://github.com/openvinotoolkit/cvat/pull/2311>)
- Excluded track frames marked `outside` in `CVAT for Images` export (<https://github.com/openvinotoolkit/cvat/pull/2345>)
- 'List of tasks' Kibana visualization (<https://github.com/openvinotoolkit/cvat/pull/2361>)
- An error on exporting not `jpg` or `png` images in TF Detection API format (<https://github.com/openvinotoolkit/datumaro/issues/35>)

## \[1.1.0] - 2020-08-31

### Added

- Siammask tracker as DL serverless function (<https://github.com/opencv/cvat/pull/1988>)
- \[Datumaro] Added model info and source info commands (<https://github.com/opencv/cvat/pull/1973>)
- \[Datumaro] Dataset statistics (<https://github.com/opencv/cvat/pull/1668>)
- Ability to change label color in tasks and predefined labels (<https://github.com/opencv/cvat/pull/2014>)
- \[Datumaro] Multi-dataset merge (<https://github.com/opencv/cvat/pull/1695>)
- Ability to configure email verification for new users (<https://github.com/opencv/cvat/pull/1929>)
- Link to django admin page from UI (<https://github.com/opencv/cvat/pull/2068>)
- Notification message when users use wrong browser (<https://github.com/opencv/cvat/pull/2070>)

### Changed

- Shape coordinates are rounded to 2 digits in dumped annotations (<https://github.com/opencv/cvat/pull/1970>)
- COCO format does not produce polygon points for bbox annotations (<https://github.com/opencv/cvat/pull/1953>)

### Fixed

- Issue loading openvino models for semi-automatic and automatic annotation (<https://github.com/opencv/cvat/pull/1996>)
- Basic functions of CVAT works without activated nuclio dashboard
- Fixed a case in which exported masks could have wrong color order (<https://github.com/opencv/cvat/issues/2032>)
- Fixed error with creating task with labels with the same name (<https://github.com/opencv/cvat/pull/2031>)
- Django RQ dashboard view (<https://github.com/opencv/cvat/pull/2069>)
- Object's details menu settings (<https://github.com/opencv/cvat/pull/2084>)

## \[1.1.0-beta] - 2020-08-03

### Added

- DL models as serverless functions (<https://github.com/opencv/cvat/pull/1767>)
- Source type support for tags, shapes and tracks (<https://github.com/opencv/cvat/pull/1192>)
- Source type support for CVAT Dumper/Loader (<https://github.com/opencv/cvat/pull/1192>)
- Intelligent polygon editing (<https://github.com/opencv/cvat/pull/1921>)
- Support creating multiple jobs for each task through python cli (<https://github.com/opencv/cvat/pull/1950>)
- python cli over https (<https://github.com/opencv/cvat/pull/1942>)
- Error message when plugins weren't able to initialize instead of infinite loading (<https://github.com/opencv/cvat/pull/1966>)
- Ability to change user password (<https://github.com/opencv/cvat/pull/1954>)

### Changed

- Smaller object details (<https://github.com/opencv/cvat/pull/1877>)
- `COCO` format does not convert bboxes to polygons on export (<https://github.com/opencv/cvat/pull/1953>)
- It is impossible to submit a DL model in OpenVINO format using UI.
  Now you can deploy new models on the server using serverless functions
  (<https://github.com/opencv/cvat/pull/1767>)
- Files and folders under share path are now alphabetically sorted

### Removed

- Removed OpenVINO and CUDA components because they are not necessary anymore (<https://github.com/opencv/cvat/pull/1767>)
- Removed the old UI code (<https://github.com/opencv/cvat/pull/1964>)

### Fixed

- Some objects aren't shown on canvas sometimes. For example after propagation on of objects is invisible (<https://github.com/opencv/cvat/pull/1834>)
- CVAT doesn't offer to restore state after an error (<https://github.com/opencv/cvat/pull/1874>)
- Cannot read property 'shapeType' of undefined because of zOrder related issues (<https://github.com/opencv/cvat/pull/1874>)
- Cannot read property 'pinned' of undefined because of zOrder related issues (<https://github.com/opencv/cvat/pull/1874>)
- Do not iterate over hidden objects in aam (which are invisible because of zOrder) (<https://github.com/opencv/cvat/pull/1874>)
- Cursor position is reset after changing a text field (<https://github.com/opencv/cvat/pull/1874>)
- Hidden points and cuboids can be selected to be grouped (<https://github.com/opencv/cvat/pull/1874>)
- `outside` annotations should not be in exported images (<https://github.com/opencv/cvat/issues/1620>)
- `CVAT for video format` import error with interpolation (<https://github.com/opencv/cvat/issues/1893>)
- `Image compression` definition mismatch (<https://github.com/opencv/cvat/issues/1900>)
- Points are duplicated during polygon interpolation sometimes (<https://github.com/opencv/cvat/pull/1892>)
- When redraw a shape with activated autobordering, previous points are visible (<https://github.com/opencv/cvat/pull/1892>)
- No mapping between side object element and context menu in some attributes (<https://github.com/opencv/cvat/pull/1923>)
- Interpolated shapes exported as `keyframe = True` (<https://github.com/opencv/cvat/pull/1937>)
- Stylelint filetype scans (<https://github.com/opencv/cvat/pull/1952>)
- Fixed toolip closing issue (<https://github.com/opencv/cvat/pull/1955>)
- Clearing frame cache when close a task (<https://github.com/opencv/cvat/pull/1966>)
- Increase rate of throttling policy for unauthenticated users (<https://github.com/opencv/cvat/pull/1969>)

## \[1.1.0-alpha] - 2020-06-30

### Added

- Throttling policy for unauthenticated users (<https://github.com/opencv/cvat/pull/1531>)
- Added default label color table for mask export (<https://github.com/opencv/cvat/pull/1549>)
- Added environment variables for Redis and Postgres hosts for Kubernetes deployment support (<https://github.com/opencv/cvat/pull/1641>)
- Added visual identification for unavailable formats (<https://github.com/opencv/cvat/pull/1567>)
- Shortcut to change color of an activated shape in new UI (Enter) (<https://github.com/opencv/cvat/pull/1683>)
- Shortcut to switch split mode (<https://github.com/opencv/cvat/pull/1683>)
- Built-in search for labels when create an object or change a label (<https://github.com/opencv/cvat/pull/1683>)
- Better validation of labels and attributes in raw viewer (<https://github.com/opencv/cvat/pull/1727>)
- ClamAV antivirus integration (<https://github.com/opencv/cvat/pull/1712>)
- Added canvas background color selector (<https://github.com/opencv/cvat/pull/1705>)
- SCSS files linting with Stylelint tool (<https://github.com/opencv/cvat/pull/1766>)
- Supported import and export or single boxes in MOT format (<https://github.com/opencv/cvat/pull/1764>)
- \[Datumaro] Added `stats` command, which shows some dataset statistics
  like image mean and std (<https://github.com/opencv/cvat/pull/1734>)
- Add option to upload annotations upon task creation on CLI
- Polygon and polylines interpolation (<https://github.com/opencv/cvat/pull/1571>)
- Ability to redraw shape from scratch (Shift + N) for an activated shape (<https://github.com/opencv/cvat/pull/1571>)
- Highlights for the first point of a polygon/polyline and direction (<https://github.com/opencv/cvat/pull/1571>)
- Ability to change orientation for poylgons/polylines in context menu (<https://github.com/opencv/cvat/pull/1571>)
- Ability to set the first point for polygons in points context menu (<https://github.com/opencv/cvat/pull/1571>)
- Added new tag annotation workspace (<https://github.com/opencv/cvat/pull/1570>)
- Appearance block in attribute annotation mode (<https://github.com/opencv/cvat/pull/1820>)
- Keyframe navigations and some switchers in attribute annotation mode (<https://github.com/opencv/cvat/pull/1820>)
- \[Datumaro] Added `convert` command to convert datasets directly (<https://github.com/opencv/cvat/pull/1837>)
- \[Datumaro] Added an option to specify image extension when exporting datasets (<https://github.com/opencv/cvat/pull/1799>)
- \[Datumaro] Added image copying when exporting datasets, if possible (<https://github.com/opencv/cvat/pull/1799>)

### Changed

- Removed information about e-mail from the basic user information (<https://github.com/opencv/cvat/pull/1627>)
- Update https install manual. Makes it easier and more robust.
  Includes automatic renewing of lets encrypt certificates.
- Settings page move to the modal. (<https://github.com/opencv/cvat/pull/1705>)
- Implemented import and export of annotations with relative image paths (<https://github.com/opencv/cvat/pull/1463>)
- Using only single click to start editing or remove a point (<https://github.com/opencv/cvat/pull/1571>)
- Added support for attributes in VOC XML format (<https://github.com/opencv/cvat/pull/1792>)
- Added annotation attributes in COCO format (<https://github.com/opencv/cvat/pull/1782>)
- Colorized object items in the side panel (<https://github.com/opencv/cvat/pull/1753>)
- \[Datumaro] Annotation-less files are not generated anymore in COCO format, unless tasks explicitly requested (<https://github.com/opencv/cvat/pull/1799>)

### Fixed

- Problem with exported frame stepped image task (<https://github.com/opencv/cvat/issues/1613>)
- Fixed dataset filter item representation for imageless dataset items (<https://github.com/opencv/cvat/pull/1593>)
- Fixed interpreter crash when trying to import `tensorflow` with no AVX instructions available (<https://github.com/opencv/cvat/pull/1567>)
- Kibana wrong working time calculation with new annotation UI use (<https://github.com/opencv/cvat/pull/1654>)
- Wrong rexex for account name validation (<https://github.com/opencv/cvat/pull/1667>)
- Wrong description on register view for the username field (<https://github.com/opencv/cvat/pull/1667>)
- Wrong resolution for resizing a shape (<https://github.com/opencv/cvat/pull/1667>)
- React warning because of not unique keys in labels viewer (<https://github.com/opencv/cvat/pull/1727>)
- Fixed issue tracker (<https://github.com/opencv/cvat/pull/1705>)
- Fixed canvas fit after sidebar open/close event (<https://github.com/opencv/cvat/pull/1705>)
- A couple of exceptions in AAM related with early object activation (<https://github.com/opencv/cvat/pull/1755>)
- Propagation from the latest frame (<https://github.com/opencv/cvat/pull/1800>)
- Number attribute value validation (didn't work well with floats) (<https://github.com/opencv/cvat/pull/1800>)
- Logout doesn't work (<https://github.com/opencv/cvat/pull/1812>)
- Annotations aren't updated after reopening a task (<https://github.com/opencv/cvat/pull/1753>)
- Labels aren't updated after reopening a task (<https://github.com/opencv/cvat/pull/1753>)
- Canvas isn't fitted after collapsing side panel in attribute annotation mode (<https://github.com/opencv/cvat/pull/1753>)
- Error when interpolating polygons (<https://github.com/opencv/cvat/pull/1878>)

### Security

- SQL injection in Django `CVE-2020-9402` (<https://github.com/opencv/cvat/pull/1657>)

## \[1.0.0] - 2020-05-29

### Added

- cvat-ui: cookie policy drawer for login page (<https://github.com/opencv/cvat/pull/1511>)
- `datumaro_project` export format (<https://github.com/opencv/cvat/pull/1352>)
- Ability to configure user agreements for the user registration form (<https://github.com/opencv/cvat/pull/1464>)
- Cuboid interpolation and cuboid drawing from rectangles (<https://github.com/opencv/cvat/pull/1560>)
- Ability to configure custom pageViewHit, which can be useful for web analytics integration (<https://github.com/opencv/cvat/pull/1566>)
- Ability to configure access to the analytics page based on roles (<https://github.com/opencv/cvat/pull/1592>)

### Changed

- Downloaded file name in annotations export became more informative (<https://github.com/opencv/cvat/pull/1352>)
- Added auto trimming for trailing whitespaces style enforcement (<https://github.com/opencv/cvat/pull/1352>)
- REST API: updated `GET /task/<id>/annotations`: parameters are `format`, `filename`
  (now optional), `action` (optional) (<https://github.com/opencv/cvat/pull/1352>)
- REST API: removed `dataset/formats`, changed format of `annotation/formats` (<https://github.com/opencv/cvat/pull/1352>)
- Exported annotations are stored for N hours instead of indefinitely (<https://github.com/opencv/cvat/pull/1352>)
- Formats: CVAT format now accepts ZIP and XML (<https://github.com/opencv/cvat/pull/1352>)
- Formats: COCO format now accepts ZIP and JSON (<https://github.com/opencv/cvat/pull/1352>)
- Formats: most of formats renamed, no extension in title (<https://github.com/opencv/cvat/pull/1352>)
- Formats: definitions are changed, are not stored in DB anymore (<https://github.com/opencv/cvat/pull/1352>)
- cvat-core: session.annotations.put() now returns ids of added objects (<https://github.com/opencv/cvat/pull/1493>)
- Images without annotations now also included in dataset/annotations export (<https://github.com/opencv/cvat/issues/525>)

### Removed

- `annotation` application is replaced with `dataset_manager` (<https://github.com/opencv/cvat/pull/1352>)
- `_DATUMARO_INIT_LOGLEVEL` env. variable is removed in favor of regular `--loglevel` cli parameter (<https://github.com/opencv/cvat/pull/1583>)

### Fixed

- Categories for empty projects with no sources are taken from own dataset (<https://github.com/opencv/cvat/pull/1352>)
- Added directory removal on error during `extract` command (<https://github.com/opencv/cvat/pull/1352>)
- Added debug error message on incorrect XPath (<https://github.com/opencv/cvat/pull/1352>)
- Exporting frame stepped task
  (<https://github.com/opencv/cvat/issues/1294>, <https://github.com/opencv/cvat/issues/1334>)
- Fixed broken command line interface for `cvat` export format in Datumaro (<https://github.com/opencv/cvat/issues/1494>)
- Updated Rest API document, Swagger document serving instruction issue (<https://github.com/opencv/cvat/issues/1495>)
- Fixed cuboid occluded view (<https://github.com/opencv/cvat/pull/1500>)
- Non-informative lock icon (<https://github.com/opencv/cvat/pull/1434>)
- Sidebar in AAM has no hide/show button (<https://github.com/opencv/cvat/pull/1420>)
- Task/Job buttons has no "Open in new tab" option (<https://github.com/opencv/cvat/pull/1419>)
- Delete point context menu option has no shortcut hint (<https://github.com/opencv/cvat/pull/1416>)
- Fixed issue with unnecessary tag activation in cvat-canvas (<https://github.com/opencv/cvat/issues/1540>)
- Fixed an issue with large number of instances in instance mask (<https://github.com/opencv/cvat/issues/1539>)
- Fixed full COCO dataset import error with conflicting labels in keypoints and detection (<https://github.com/opencv/cvat/pull/1548>)
- Fixed COCO keypoints skeleton parsing and saving (<https://github.com/opencv/cvat/issues/1539>)
- `tf.placeholder() is not compatible with eager execution` exception for auto_segmentation (<https://github.com/opencv/cvat/pull/1562>)
- Canvas cannot be moved with move functionality on left mouse key (<https://github.com/opencv/cvat/pull/1573>)
- Deep extreme cut request is sent when draw any shape with Make AI polygon option enabled (<https://github.com/opencv/cvat/pull/1573>)
- Fixed an error when exporting a task with cuboids to any format except CVAT (<https://github.com/opencv/cvat/pull/1577>)
- Synchronization with remote git repo (<https://github.com/opencv/cvat/pull/1582>)
- A problem with mask to polygons conversion when polygons are too small (<https://github.com/opencv/cvat/pull/1581>)
- Unable to upload video with uneven size (<https://github.com/opencv/cvat/pull/1594>)
- Fixed an issue with `z_order` having no effect on segmentations (<https://github.com/opencv/cvat/pull/1589>)

### Security

- Permission group whitelist check for analytics view (<https://github.com/opencv/cvat/pull/1608>)

## \[1.0.0-beta.2] - 2020-04-30

### Added

- Re-Identification algorithm to merging bounding boxes automatically to the new UI (<https://github.com/opencv/cvat/pull/1406>)
- Methods `import` and `export` to import/export raw annotations for Job and Task in `cvat-core` (<https://github.com/opencv/cvat/pull/1406>)
- Versioning of client packages (`cvat-core`, `cvat-canvas`, `cvat-ui`). Initial versions are set to 1.0.0 (<https://github.com/opencv/cvat/pull/1448>)
- Cuboids feature was migrated from old UI to new one. (<https://github.com/opencv/cvat/pull/1451>)

### Removed

- Annotation conversion utils, currently supported natively via Datumaro framework
  (<https://github.com/opencv/cvat/pull/1477>)

### Fixed

- Auto annotation, TF annotation and Auto segmentation apps (<https://github.com/opencv/cvat/pull/1409>)
- Import works with truncated images now: "OSError:broken data stream" on corrupt images
  (<https://github.com/opencv/cvat/pull/1430>)
- Hide functionality (H) doesn't work (<https://github.com/opencv/cvat/pull/1445>)
- The highlighted attribute doesn't correspond to the chosen attribute in AAM (<https://github.com/opencv/cvat/pull/1445>)
- Inconvinient image shaking while drawing a polygon (hold Alt key during drawing/editing/grouping to drag an image) (<https://github.com/opencv/cvat/pull/1445>)
- Filter property "shape" doesn't work and extra operator in description (<https://github.com/opencv/cvat/pull/1445>)
- Block of text information doesn't disappear after deactivating for locked shapes (<https://github.com/opencv/cvat/pull/1445>)
- Annotation uploading fails in annotation view (<https://github.com/opencv/cvat/pull/1445>)
- UI freezes after canceling pasting with escape (<https://github.com/opencv/cvat/pull/1445>)
- Duplicating keypoints in COCO export (<https://github.com/opencv/cvat/pull/1435>)
- CVAT new UI: add arrows on a mouse cursor (<https://github.com/opencv/cvat/pull/1391>)
- Delete point bug (in new UI) (<https://github.com/opencv/cvat/pull/1440>)
- Fix apache startup after PC restart (<https://github.com/opencv/cvat/pull/1467>)
- Open task button doesn't work (<https://github.com/opencv/cvat/pull/1474>)

## \[1.0.0-beta.1] - 2020-04-15

### Added

- Special behaviour for attribute value `__undefined__` (invisibility, no shortcuts to be set in AAM)
- Dialog window with some helpful information about using filters
- Ability to display a bitmap in the new UI
- Button to reset colors settings (brightness, saturation, contrast) in the new UI
- Option to display shape text always
- Dedicated message with clarifications when share is unmounted (<https://github.com/opencv/cvat/pull/1373>)
- Ability to create one tracked point (<https://github.com/opencv/cvat/pull/1383>)
- Ability to draw/edit polygons and polylines with automatic bordering feature
  (<https://github.com/opencv/cvat/pull/1394>)
- Tutorial: instructions for CVAT over HTTPS
- Deep extreme cut (semi-automatic segmentation) to the new UI (<https://github.com/opencv/cvat/pull/1398>)

### Changed

- Increase preview size of a task till 256, 256 on the server
- Public ssh-keys are displayed in a dedicated window instead of console when create a task with a repository
- React UI is the primary UI

### Fixed

- Cleaned up memory in Auto Annotation to enable long running tasks on videos
- New shape is added when press `esc` when drawing instead of cancellation
- Dextr segmentation doesn't work.
- `FileNotFoundError` during dump after moving format files
- CVAT doesn't append outside shapes when merge polyshapes in old UI
- Layout sometimes shows double scroll bars on create task, dashboard and settings pages
- UI fails after trying to change frame during resizing, dragging, editing
- Hidden points (or outsided) are visible after changing a frame
- Merge is allowed for points, but clicks on points conflict with frame dragging logic
- Removed objects are visible for search
- Add missed task_id and job_id fields into exception logs for the new UI (<https://github.com/opencv/cvat/pull/1372>)
- UI fails when annotations saving occurs during drag/resize/edit (<https://github.com/opencv/cvat/pull/1383>)
- Multiple savings when hold Ctrl+S (a lot of the same copies of events were sent with the same working time)
  (<https://github.com/opencv/cvat/pull/1383>)
- UI doesn't have any reaction when git repos synchronization failed (<https://github.com/opencv/cvat/pull/1383>)
- Bug when annotations cannot be saved after (delete - save - undo - save) (<https://github.com/opencv/cvat/pull/1383>)
- VOC format exports Upper case labels correctly in lower case (<https://github.com/opencv/cvat/pull/1379>)
- Fixed polygon exporting bug in COCO dataset (<https://github.com/opencv/cvat/issues/1387>)
- Task creation from remote files (<https://github.com/opencv/cvat/pull/1392>)
- Job cannot be opened in some cases when the previous job was failed during opening
  (<https://github.com/opencv/cvat/issues/1403>)
- Deactivated shape is still highlighted on the canvas (<https://github.com/opencv/cvat/issues/1403>)
- AttributeError: 'tuple' object has no attribute 'read' in ReID algorithm (<https://github.com/opencv/cvat/issues/1403>)
- Wrong semi-automatic segmentation near edges of an image (<https://github.com/opencv/cvat/issues/1403>)
- Git repos paths (<https://github.com/opencv/cvat/pull/1400>)
- Uploading annotations for tasks with multiple jobs (<https://github.com/opencv/cvat/pull/1396>)

## \[1.0.0-alpha] - 2020-03-31

### Added

- Data streaming using chunks (<https://github.com/opencv/cvat/pull/1007>)
- New UI: showing file names in UI (<https://github.com/opencv/cvat/pull/1311>)
- New UI: delete a point from context menu (<https://github.com/opencv/cvat/pull/1292>)

### Fixed

- Git app cannot clone a repository (<https://github.com/opencv/cvat/pull/1330>)
- New UI: preview position in task details (<https://github.com/opencv/cvat/pull/1312>)
- AWS deployment (<https://github.com/opencv/cvat/pull/1316>)

## \[0.6.1] - 2020-03-21

### Changed

- VOC task export now does not use official label map by default, but takes one
  from the source task to avoid primary-class and class part name
  clashing ([#1275](https://github.com/opencv/cvat/issues/1275))

### Fixed

- File names in LabelMe format export are no longer truncated ([#1259](https://github.com/opencv/cvat/issues/1259))
- `occluded` and `z_order` annotation attributes are now correctly passed to Datumaro ([#1271](https://github.com/opencv/cvat/pull/1271))
- Annotation-less tasks now can be exported as empty datasets in COCO ([#1277](https://github.com/opencv/cvat/issues/1277))
- Frame name matching for video annotations import -
  allowed `frame_XXXXXX[.ext]` format ([#1274](https://github.com/opencv/cvat/pull/1274))

### Security

- Bump acorn from 6.3.0 to 6.4.1 in /cvat-ui ([#1270](https://github.com/opencv/cvat/pull/1270))

## \[0.6.0] - 2020-03-15

### Added

- Server only support for projects. Extend REST API v1 (/api/v1/projects\*)
- Ability to get basic information about users without admin permissions ([#750](https://github.com/opencv/cvat/issues/750))
- Changed REST API: removed PUT and added DELETE methods for /api/v1/users/ID
- Mask-RCNN Auto Annotation Script in OpenVINO format
- Yolo Auto Annotation Script
- Auto segmentation using Mask_RCNN component (Keras+Tensorflow Mask R-CNN Segmentation)
- REST API to export an annotation task (images + annotations)
  [Datumaro](https://github.com/opencv/cvat/tree/develop/datumaro) -
  a framework to build, analyze, debug and visualize datasets
- Text Detection Auto Annotation Script in OpenVINO format for version 4
- Added in OpenVINO Semantic Segmentation for roads
- Ability to visualize labels when using Auto Annotation runner
- MOT CSV format support ([#830](https://github.com/opencv/cvat/pull/830))
- LabelMe format support ([#844](https://github.com/opencv/cvat/pull/844))
- Segmentation MASK format import (as polygons) ([#1163](https://github.com/opencv/cvat/pull/1163))
- Git repositories can be specified with IPv4 address ([#827](https://github.com/opencv/cvat/pull/827))

### Changed

- page_size parameter for all REST API methods
- React & Redux & Antd based dashboard
- Yolov3 interpretation script fix and changes to mapping.json
- YOLO format support ([#1151](https://github.com/opencv/cvat/pull/1151))
- Added support for OpenVINO 2020

### Fixed

- Exception in Git plugin [#826](https://github.com/opencv/cvat/issues/826)
- Label ids in TFrecord format now start from 1 [#866](https://github.com/opencv/cvat/issues/866)
- Mask problem in COCO JSON style [#718](https://github.com/opencv/cvat/issues/718)
- Datasets (or tasks) can be joined and split to subsets with Datumaro [#791](https://github.com/opencv/cvat/issues/791)
- Output labels for VOC format can be specified with Datumaro [#942](https://github.com/opencv/cvat/issues/942)
- Annotations can be filtered before dumping with Datumaro [#994](https://github.com/opencv/cvat/issues/994)

## \[0.5.2] - 2019-12-15

### Fixed

- Frozen version of scikit-image==0.15 in requirements.txt because next releases don't support Python 3.5

## \[0.5.1] - 2019-10-17

### Added

- Integration with Zenodo.org (DOI)

## \[0.5.0] - 2019-09-12

### Added

- A converter to YOLO format
- Installation guide
- Linear interpolation for a single point
- Video frame filter
- Running functional tests for REST API during a build
- Admins are no longer limited to a subset of python commands in the auto annotation application
- Remote data source (list of URLs to create an annotation task)
- Auto annotation using Faster R-CNN with Inception v2 (utils/open_model_zoo)
- Auto annotation using Pixel Link mobilenet v2 - text detection (utils/open_model_zoo)
- Ability to create a custom extractors for unsupported media types
- Added in PDF extractor
- Added in a command line model manager tester
- Ability to dump/load annotations in several formats from UI (CVAT, Pascal VOC, YOLO, MS COCO, png mask, TFRecord)
- Auth for REST API (api/v1/auth/): login, logout, register, ...
- Preview for the new CVAT UI (dashboard only) is available: <http://localhost:9080/>
- Added command line tool for performing common task operations (/utils/cli/)

### Changed

- Outside and keyframe buttons in the side panel for all interpolation shapes (they were only for boxes before)
- Improved error messages on the client side (#511)

### Removed

- "Flip images" has been removed. UI now contains rotation features.

### Fixed

- Incorrect width of shapes borders in some cases
- Annotation parser for tracks with a start frame less than the first segment frame
- Interpolation on the server near outside frames
- Dump for case when task name has a slash
- Auto annotation fail for multijob tasks
- Installation of CVAT with OpenVINO on the Windows platform
- Background color was always black in utils/mask/converter.py
- Exception in attribute annotation mode when a label are switched to a value without any attributes
- Handling of wrong labelamp json file in auto annotation (<https://github.com/opencv/cvat/issues/554>)
- No default attributes in dumped annotation (<https://github.com/opencv/cvat/issues/601>)
- Required field "Frame Filter" on admin page during a task modifying (#666)
- Dump annotation errors for a task with several segments (#610, #500)
- Invalid label parsing during a task creating (#628)
- Button "Open Task" in the annotation view
- Creating a video task with 0 overlap

### Security

- Upgraded Django, djangorestframework, and other packages

## \[0.4.2] - 2019-06-03

### Fixed

- Fixed interaction with the server share in the auto annotation plugin

## \[0.4.1] - 2019-05-14

### Fixed

- JavaScript syntax incompatibility with Google Chrome versions less than 72

## \[0.4.0] - 2019-05-04

### Added

- OpenVINO auto annotation: it is possible to upload a custom model and annotate images automatically.
- Ability to rotate images/video in the client part (Ctrl+R, Shift+Ctrl+R shortcuts) (#305)
- The ReID application for automatic bounding box merging has been added (#299)
- Keyboard shortcuts to switch next/previous default shape type (box, polygon etc) (Alt + <, Alt + >) (#316)
- Converter for VOC now supports interpolation tracks
- REST API (/api/v1/\*, /api/docs)
- Semi-automatic semantic segmentation with the [Deep Extreme Cut](http://www.vision.ee.ethz.ch/~cvlsegmentation/dextr/) work

### Changed

- Propagation setup has been moved from settings to bottom player panel
- Additional events like "Debug Info" or "Fit Image" have been added for analitics
- Optional using LFS for git annotation storages (#314)

### Deprecated

- "Flip images" flag in the create task dialog will be removed.
  Rotation functionality in client part have been added instead.

### Fixed

- Django 2.1.5 (security fix, [CVE-2019-3498](https://nvd.nist.gov/vuln/detail/CVE-2019-3498))
- Several scenarious which cause code 400 after undo/redo/save have been fixed (#315)

## \[0.3.0] - 2018-12-29

### Added

- Ability to copy Object URL and Frame URL via object context menu and player context menu respectively.
- Ability to change opacity for selected shape with help "Selected Fill Opacity" slider.
- Ability to remove polyshapes points by double click.
- Ability to draw/change polyshapes (except for points) by slip method. Just press ENTER and moving a cursor.
- Ability to switch lock/hide properties via label UI element (in right menu) for all objects with same label.
- Shortcuts for outside/keyframe properties
- Support of Intel OpenVINO for accelerated model inference
- Tensorflow annotation now works without CUDA. It can use CPU only. OpenVINO and CUDA are supported optionally.
- Incremental saving of annotations.
- Tutorial for using polygons (screencast)
- Silk profiler to improve development process
- Admin panel can be used to edit labels and attributes for annotation tasks
- Analytics component to manage a data annotation team, monitor exceptions, collect client and server logs
- Changeable job and task statuses (annotation, validation, completed).
  A job status can be changed manually, a task status is computed automatically based on job statuses (#153)
- Backlink to a task from its job annotation view (#156)
- Buttons lock/hide for labels. They work for all objects with the same label on a current frame (#116)

### Changed

- Polyshape editing method has been improved. You can redraw part of shape instead of points cloning.
- Unified shortcut (Esc) for close any mode instead of different shortcuts (Alt+N, Alt+G, Alt+M etc.).
- Dump file contains information about data source (e.g. video name, archive name, ...)
- Update requests library due to [CVE-2018-18074](https://nvd.nist.gov/vuln/detail/CVE-2018-18074)
- Per task/job permissions to create/access/change/delete tasks and annotations
- Documentation was improved
- Timeout for creating tasks was increased (from 1h to 4h) (#136)
- Drawing has become more convenience. Now it is possible to draw outside an image.
  Shapes will be automatically truncated after drawing process (#202)

### Fixed

- Performance bottleneck has been fixed during you create new objects (draw, copy, merge etc).
- Label UI elements aren't updated after changelabel.
- Attribute annotation mode can use invalid shape position after resize or move shapes.
- Labels order is preserved now (#242)
- Uploading large XML files (#123)
- Django vulnerability (#121)
- Grammatical cleanup of README.md (#107)
- Dashboard loading has been accelerated (#156)
- Text drawing outside of a frame in some cases (#202)

## \[0.2.0] - 2018-09-28

### Added

- New annotation shapes: polygons, polylines, points
- Undo/redo feature
- Grid to estimate size of objects
- Context menu for shapes
- A converter to PASCAL VOC format
- A converter to MS COCO format
- A converter to mask format
- License header for most of all files
- .gitattribute to avoid problems with bash scripts inside a container
- CHANGELOG.md itself
- Drawing size of a bounding box during resize
- Color by instance, group, label
- Group objects
- Object propagation on next frames
- Full screen view

### Changed

- Documentation, screencasts, the primary screenshot
- Content-type for save_job request is application/json

### Fixed

- Player navigation if the browser's window is scrolled
- Filter doesn't support dash (-)
- Several memory leaks
- Inconsistent extensions between filenames in an annotation file and real filenames

## \[0.1.2] - 2018-08-07

### Added

- 7z archive support when creating a task
- .vscode/launch.json file for developing with VS code

### Fixed

- #14: docker-compose down command as written in the readme does not remove volumes
- #15: all checkboxes in temporary attributes are checked when reopening job after saving the job
- #18: extend CONTRIBUTING.md
- #19: using the same attribute for label twice -> stuck

### Changed

- More strict verification for labels with attributes

## \[0.1.1] - 2018-07-6

### Added

- Links on a screenshot, documentation, screencasts into README.md
- CONTRIBUTORS.md

### Fixed

- GitHub documentation

## \[0.1.0] - 2018-06-29

### Added

- Initial version

## Template

```
## \[Unreleased]
### Added
- TDB

### Changed
- TDB

### Deprecated
- TDB

### Removed
- TDB

### Fixed
- TDB

### Security
- TDB
```<|MERGE_RESOLUTION|>--- conflicted
+++ resolved
@@ -67,11 +67,8 @@
 - Changing an object causes current z layer to be set to the maximum (<https://github.com/opencv/cvat/pull/5145>)
 - Job assignee can not resolve an issue (<https://github.com/opencv/cvat/pull/5167>)
 - Create manifest with cvat/server docker container command (<https://github.com/opencv/cvat/pull/5172>)
-<<<<<<< HEAD
 - `predefined` sorting method for task data uploads with SDK/CLI (<https://github.com/opencv/cvat/pull/5083>)
-=======
 - Cannot assign a resource to a user who has an organization (<https://github.com/opencv/cvat/pull/5218>)
->>>>>>> c7125a8f
 
 ### Security
 - TBD
