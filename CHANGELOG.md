--- conflicted
+++ resolved
@@ -7,19 +7,16 @@
 
 ## \[Unreleased]
 ### Added
-<<<<<<< HEAD
 - New option ``semi-auto`` is available as annotations source (<https://github.com/opencv/cvat/pull/6263>)
 - \[API\] Support for Ground Truth job creation and removal (<https://github.com/opencv/cvat/pull/6204>)
 - \[API\] Task quality estimation endpoints (<https://github.com/opencv/cvat/pull/6204>)
 - Ground Truth jobs and quality analytics for tasks (<https://github.com/opencv/cvat/pull/6039>)
 
 ### Changed
-- TDB
-=======
 - \[API\] API Now supports the creation and removal of Ground Truth jobs. (<https://github.com/opencv/cvat/pull/6204>)
 - \[API\] We've introduced task quality estimation endpoints. (<https://github.com/opencv/cvat/pull/6204>)
 - \[API\] An option to run autoannotation on a job (<https://github.com/opencv/cvat/pull/6276>)
->>>>>>> 1a2365ca
+
 
 ### Changed
 - TDB
